package redisv9

import (
	"context"
	"errors"
	"strings"
	"sync"
	"time"

	"github.com/TykTechnologies/storage/temporal/temperr"
	"github.com/redis/go-redis/v9"
)

// Get retrieves the value for a given key from Redis
func (r *RedisV9) Get(ctx context.Context, key string) (string, error) {
	if key == "" {
		return "", temperr.KeyEmpty
	}

	result, err := r.client.Get(ctx, key).Result()
	if err != nil {
		if errors.Is(err, redis.Nil) {
			return "", temperr.KeyNotFound
		}

		return "", err
	}

	return result, nil
}

// Set sets the string value of a key
func (r *RedisV9) Set(ctx context.Context, key, value string, expiration time.Duration) error {
	if key == "" {
		return temperr.KeyEmpty
	}

	return r.client.Set(ctx, key, value, expiration).Err()
}

// Delete removes the specified keys
func (r *RedisV9) Delete(ctx context.Context, key string) error {
	if key == "" {
		return temperr.KeyEmpty
	}

	_, err := r.client.Del(ctx, key).Result()

	return err
}

// Increment atomically increments the integer value of a key by one
func (r *RedisV9) Increment(ctx context.Context, key string) (int64, error) {
	if key == "" {
		return 0, temperr.KeyEmpty
	}

	res, err := r.client.Incr(ctx, key).Result()
	if err != nil && strings.EqualFold(err.Error(), "ERR value is not an integer or out of range") {
		return 0, temperr.KeyMisstype
	}

	return res, err
}

// Decrement atomically decrements the integer value of a key by one
func (r *RedisV9) Decrement(ctx context.Context, key string) (int64, error) {
	if key == "" {
		return 0, temperr.KeyEmpty
	}

	res, err := r.client.Decr(ctx, key).Result()
	if err != nil && strings.EqualFold(err.Error(), "ERR value is not an integer or out of range") {
		return 0, temperr.KeyMisstype
	}

	return res, err
}

// Exists checks if a key exists
func (r *RedisV9) Exists(ctx context.Context, key string) (bool, error) {
	if key == "" {
		return false, temperr.KeyEmpty
	}

	result, err := r.client.Exists(ctx, key).Result()

	return result > 0, err
}

// Expire sets a timeout on key. After the timeout has expired, the key will automatically be deleted
func (r *RedisV9) Expire(ctx context.Context, key string, expiration time.Duration) error {
	if key == "" {
		return temperr.KeyEmpty
	}

	return r.client.Expire(ctx, key, expiration).Err()
}

// TTL returns the remaining time to live of a key that has a timeout
func (r *RedisV9) TTL(ctx context.Context, key string) (int64, error) {
	if key == "" {
		return -2, temperr.KeyEmpty
	}

	duration, err := r.client.TTL(ctx, key).Result()
	if err != nil {
		return 0, err
	}

	// since redis-go v8.3.1, if there's no expiration or the key doesn't exists,
	// the ttl returned is measured in nanoseconds
	if duration.Nanoseconds() == -1 || duration.Nanoseconds() == -2 {
		return duration.Nanoseconds(), nil
	}

	return int64(duration.Seconds()), nil
}

// DeleteKeys removes the specified keys. A key is ignored if it does not exist
func (r *RedisV9) DeleteKeys(ctx context.Context, keys []string) (int64, error) {
	if len(keys) == 0 {
		return 0, temperr.KeyEmpty
	}

	switch v := r.client.(type) {
	case *redis.ClusterClient:
		return r.deleteKeysCluster(ctx, v, keys)
	case *redis.Client:
		return v.Del(ctx, keys...).Result()
	default:
		return 0, temperr.InvalidRedisClient
	}
}

// deleteKeysCluster removes the specified keys on a cluster
func (r *RedisV9) deleteKeysCluster(ctx context.Context, cluster *redis.ClusterClient, keys []string) (int64, error) {
	var totalDeleted int64

	for _, key := range keys {
		delCmd := redis.NewIntCmd(ctx, "DEL", key)

		// Process the command, which sends it to the appropriate node
		if err := cluster.Process(ctx, delCmd); err != nil {
			return totalDeleted, err
		}

		// Accumulate the count of deleted keys
		deleted, err := delCmd.Result()
		if err != nil {
			return totalDeleted, err
		}

		totalDeleted += deleted
	}

	return totalDeleted, nil
}

// DeleteScanMatch deletes all keys matching the given pattern
func (r *RedisV9) DeleteScanMatch(ctx context.Context, pattern string) (int64, error) {
	var totalDeleted int64
	var mutex sync.Mutex
	var firstError error

	switch client := r.client.(type) {
	case *redis.ClusterClient:
		err := client.ForEachMaster(ctx, func(ctx context.Context, client *redis.Client) error {
			deleted, err := r.deleteScanMatchSingleNode(ctx, client, pattern)
			if err != nil {
				if firstError == nil {
					firstError = err
				}
				return nil // Continue with other nodes
			}

			mutex.Lock()
			totalDeleted += deleted
			mutex.Unlock()

			return nil
		})

		if errors.Is(err, redis.ErrClosed) || errors.Is(firstError, redis.ErrClosed) {
			return totalDeleted, temperr.ClosedConnection
		}

		if firstError != nil {
			return totalDeleted, firstError
		}
		if err != nil {
			return totalDeleted, err
		}

	case *redis.Client:
		var err error
		totalDeleted, err = r.deleteScanMatchSingleNode(ctx, client, pattern)
		if err != nil {
			if errors.Is(err, redis.ErrClosed) {
				return totalDeleted, temperr.ClosedConnection
			}

			return totalDeleted, err
		}

	default:
		return totalDeleted, temperr.InvalidRedisClient
	}

	return totalDeleted, nil
}

// deleteScanMatchSingleNode deletes all keys matching the given pattern on a single node
func (r *RedisV9) deleteScanMatchSingleNode(ctx context.Context, client redis.Cmdable, pattern string) (int64, error) {
	var deleted, cursor uint64
	var err error

	var keys []string
	keys, _, err = client.Scan(ctx, cursor, pattern, 0).Result()
	if err != nil {
		return int64(deleted), err
	}

	if len(keys) > 0 {
		del, err := client.Del(ctx, keys...).Result()
		if err != nil {
			return int64(deleted), err
		}

		deleted += uint64(del)
	}

	return int64(deleted), nil
}

// Keys returns all keys matching the given pattern
func (r *RedisV9) Keys(ctx context.Context, pattern string) ([]string, error) {
	var sessions []string
	var mutex sync.Mutex
	var firstError error

	switch client := r.client.(type) {
	case *redis.ClusterClient:
		err := client.ForEachMaster(ctx, func(ctx context.Context, client *redis.Client) error {
			keys, err := fetchAllKeys(ctx, client, pattern)
			if err != nil {
				if firstError == nil {
					firstError = err
				}
				return nil // continue with other nodes
			}

			mutex.Lock()
			sessions = append(sessions, keys...)
			mutex.Unlock()

			return nil
		})

		if errors.Is(err, redis.ErrClosed) || errors.Is(firstError, redis.ErrClosed) {
			return nil, temperr.ClosedConnection
		}

		if firstError != nil {
			return nil, firstError
		}
		if err != nil {
			return nil, err
		}

	case *redis.Client:
		keys, err := fetchAllKeys(ctx, client, pattern)
		if err != nil {
			if errors.Is(err, redis.ErrClosed) {
				return nil, temperr.ClosedConnection
			}

			return nil, err
		}

		sessions = keys
	default:
		return nil, temperr.InvalidRedisClient
	}

	return sessions, nil
}

// GetMulti returns the values of all specified keys
func (r *RedisV9) GetMulti(ctx context.Context, keys []string) ([]interface{}, error) {
	switch client := r.client.(type) {
	case *redis.ClusterClient:
		return r.getMultiCluster(ctx, client, keys)
	case *redis.Client:
		return r.getMultiStandalone(ctx, client, keys)
	default:
		return nil, temperr.InvalidRedisClient
	}
}

func (r *RedisV9) getMultiCluster(ctx context.Context,
	client *redis.ClusterClient,
	keys []string,
) ([]interface{}, error) {
	values := make([]interface{}, len(keys))

	for i, key := range keys {
		value, err := r.getValueFromCluster(ctx, client, key)
		if err != nil {
			return nil, err
		}

		values[i] = value
	}

	return values, nil
}

func (r *RedisV9) getValueFromCluster(ctx context.Context,
	client *redis.ClusterClient,
	key string,
) (interface{}, error) {
	cmd := client.Get(ctx, key)
	if err := cmd.Err(); err != nil {
		if errors.Is(err, redis.Nil) {
			return nil, nil
		}

		return nil, err
	}

	val := cmd.Val()
	if val == "" {
		return nil, nil
	}

	return val, nil
}

func (r *RedisV9) getMultiStandalone(ctx context.Context, client *redis.Client, keys []string) ([]interface{}, error) {
	cmd := client.MGet(ctx, keys...)
	if cmd.Err() != nil {
		return nil, cmd.Err()
	}
	return cmd.Val(), nil
}

// GetKeysAndValuesWithFilter returns all keys and their values for a given pattern
func (r *RedisV9) GetKeysAndValuesWithFilter(ctx context.Context,
	pattern string,
) (map[string]interface{}, error) {
	keys, err := r.Keys(ctx, pattern)
	if err != nil {
		return nil, err
	}

	result := make(map[string]interface{})

	if len(keys) == 0 {
		return result, nil
	}

	values, err := r.GetMulti(ctx, keys)
	if err != nil {
		return nil, err
	}

	for i, key := range keys {
		result[key] = values[i]
	}

	return result, nil
}

// GetKeysWithOpts performs a paginated scan of keys in a Redis database using the SCAN command.
// It receives a cursor map that contains the cursor position for each Redis node in the cluster.
//
// Parameters:
//
//	ctx:       Execution context.
//	searchStr: Pattern for filtering keys (glob-style patterns allowed).
//	cursor:    Map of Redis node addresses to cursor positions for pagination.
//			   In the first iteration, map must be empty or nil.
//	count:     Approximate number of keys to return per scan.
//
// Returns:
//
//	keys:          Slice of keys matching the searchStr pattern.
//	updatedCursor: Updated cursor map for subsequent pagination.
//	continueScan:  Indicates if more keys are available for scanning (true if any cursor is non-zero).
//	err:           Error, if any occurred during execution.
func (r *RedisV9) GetKeysWithOpts(ctx context.Context,
	searchStr string,
	cursor map[string]uint64,
	count int64,
) ([]string, map[string]uint64, bool, error) {
	var keys []string
	var mutex sync.Mutex
	var continueScan bool

	if cursor == nil {
		cursor = make(map[string]uint64)
	}

	switch client := r.client.(type) {
	case *redis.ClusterClient:
		err := client.ForEachMaster(ctx, func(ctx context.Context, client *redis.Client) error {
			currentCursor, exists := cursor[client.String()]
			if exists && currentCursor == 0 {
				// Cursor is zero, no more keys to scan
				return nil
			}

			localKeys, fkCursor, err := fetchKeys(ctx, client, searchStr, cursor[client.String()], count)
			if err != nil {
				return err
			}

			mutex.Lock()
			keys = append(keys, localKeys...)
			cursor[client.String()] = fkCursor
			if fkCursor != 0 {
				continueScan = true
			}
			mutex.Unlock()

			return nil
		})

		if errors.Is(err, redis.ErrClosed) {
			return keys, cursor, continueScan, temperr.ClosedConnection
		}

		if err != nil {
			return keys, cursor, continueScan, err
		}

	case *redis.Client:
		localKeys, fkCursor, err := fetchKeys(ctx, client, searchStr, cursor[client.String()], int64(count))
		if err != nil {
			if errors.Is(err, redis.ErrClosed) {
				return localKeys, cursor, continueScan, temperr.ClosedConnection
			}

			return localKeys, cursor, continueScan, err
		}

		cursor[client.String()] = fkCursor

		if fkCursor != 0 {
			continueScan = true
		}
		keys = localKeys

	default:
		return nil, cursor, continueScan, temperr.InvalidRedisClient
	}

	return keys, cursor, continueScan, nil
}

func fetchKeys(ctx context.Context,
	client redis.UniversalClient,
	pattern string,
	cursor uint64,
	count int64,
) ([]string, uint64, error) {
	var keys []string

	var err error

	keys, cursor, err = client.Scan(ctx, cursor, pattern, count).Result()
	if err != nil {
		return nil, 0, err
	}

	return keys, cursor, nil
}

<<<<<<< HEAD
func fetchAllKeys(ctx context.Context,
	client redis.UniversalClient,
	pattern string,
) ([]string, error) {

	iter := client.Scan(ctx, 0, pattern, 0).Iterator()
	var keys []string
	for iter.Next(ctx) {
		keys = append(keys, iter.Val())
	}

	return keys, iter.Err()
=======
func (r *RedisV9) SetIfNotExist(ctx context.Context, key, value string, expiration time.Duration) (bool, error) {
	if key == "" {
		return false, temperr.KeyEmpty
	}

	res := r.client.SetNX(ctx, key, value, expiration)
	if res.Err() != nil {
		return false, res.Err()
	}

	return res.Val(), nil
>>>>>>> d2a325ed
}<|MERGE_RESOLUTION|>--- conflicted
+++ resolved
@@ -477,30 +477,29 @@
 	return keys, cursor, nil
 }
 
-<<<<<<< HEAD
+func (r *RedisV9) SetIfNotExist(ctx context.Context, key, value string, expiration time.Duration) (bool, error) {
+	if key == "" {
+		return false, temperr.KeyEmpty
+	}
+
+	res := r.client.SetNX(ctx, key, value, expiration)
+	if res.Err() != nil {
+		return false, res.Err()
+	}
+
+	return res.Val(), nil
+}
+
 func fetchAllKeys(ctx context.Context,
 	client redis.UniversalClient,
 	pattern string,
 ) ([]string, error) {
-
 	iter := client.Scan(ctx, 0, pattern, 0).Iterator()
 	var keys []string
+
 	for iter.Next(ctx) {
 		keys = append(keys, iter.Val())
 	}
 
 	return keys, iter.Err()
-=======
-func (r *RedisV9) SetIfNotExist(ctx context.Context, key, value string, expiration time.Duration) (bool, error) {
-	if key == "" {
-		return false, temperr.KeyEmpty
-	}
-
-	res := r.client.SetNX(ctx, key, value, expiration)
-	if res.Err() != nil {
-		return false, res.Err()
-	}
-
-	return res.Val(), nil
->>>>>>> d2a325ed
 }