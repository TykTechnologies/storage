package connector

// import (
// 	"context"
// 	"os"
// 	"testing"

// 	"github.com/TykTechnologies/storage/temporal/temperr"
// 	"github.com/stretchr/testify/assert"

// 	"github.com/TykTechnologies/storage/temporal/model"
// )

<<<<<<< HEAD
// func TestNewConnector(t *testing.T) {
// 	tests := []struct {
// 		name        string
// 		typ         string
// 		opts        []model.Option
// 		expectedErr error
// 	}{
// 		{
// 			name:        "default",
// 			typ:         "",
// 			opts:        []model.Option{},
// 			expectedErr: temperr.InvalidHandlerType,
// 		},
// 		{
// 			name: "redisv8_with_config",
// 			typ:  model.RedisV8Type,
// 			opts: []model.Option{WithRedisConfig(&model.RedisOptions{
// 				Addrs: []string{"localhost:6379"},
// 			})},
// 			expectedErr: nil,
// 		},
// 		{
// 			name:        "redisv8_with_noop_config",
// 			typ:         model.RedisV8Type,
// 			opts:        []model.Option{model.WithNoopConfig()},
// 			expectedErr: temperr.InvalidOptionsType,
// 		},
// 		{
// 			name: "redisv8_with_multiple_opts",
// 			typ:  model.RedisV8Type,
// 			opts: []model.Option{WithRedisConfig(&model.RedisOptions{
// 				Addrs: []string{"localhost:6379"},
// 			}), model.WithRetries(&model.RetryOptions{
// 				MaxRetries: 3,
// 			})},
// 			expectedErr: nil,
// 		},
// 	}
// 	for _, tt := range tests {
// 		t.Run(tt.name, func(t *testing.T) {
// 			connector, err := NewConnector(tt.typ, tt.opts...)
// 			assert.Equal(t, tt.expectedErr, err)
=======
func checkTLS(t *testing.T) *model.TLS {
	t.Helper()

	var tlsConfig *model.TLS
	if os.Getenv("TEST_ENABLE_TLS") == "true" {
		tlsConfig = &model.TLS{} // initializing with zero values
		tlsConfig.Enable = true

		tlsConfig.CertFile = os.Getenv("TEST_TLS_CERT_FILE")
		tlsConfig.KeyFile = os.Getenv("TEST_TLS_KEY_FILE")
		tlsConfig.CAFile = os.Getenv("TEST_TLS_CA_FILE")
		tlsConfig.InsecureSkipVerify = os.Getenv("TEST_TLS_INSECURE_SKIP_VERIFY") == "true"
	}

	return tlsConfig
}

func TestNewConnector(t *testing.T) {
	tests := []struct {
		name        string
		typ         string
		opts        []model.Option
		expectedErr error
	}{
		{
			name:        "default",
			typ:         "",
			opts:        []model.Option{},
			expectedErr: temperr.InvalidHandlerType,
		},
		{
			name: "redisv8_with_config",
			typ:  model.RedisV8Type,
			opts: []model.Option{WithRedisConfig(&model.RedisOptions{
				Addrs: []string{"localhost:6379"},
			})},
			expectedErr: nil,
		},
		{
			name:        "redisv8_with_noop_config",
			typ:         model.RedisV8Type,
			opts:        []model.Option{model.WithNoopConfig()},
			expectedErr: temperr.InvalidOptionsType,
		},
		{
			name: "redisv8_with_multiple_opts",
			typ:  model.RedisV8Type,
			opts: []model.Option{WithRedisConfig(&model.RedisOptions{
				Addrs: []string{"localhost:6379"},
			}), model.WithRetries(&model.RetryOptions{
				MaxRetries: 3,
			})},
			expectedErr: nil,
		},
	}
	for _, tt := range tests {
		t.Run(tt.name, func(t *testing.T) {
			tlsConfig := checkTLS(t)
			if tlsConfig != nil {
				tt.opts = append(tt.opts, model.WithTLS(tlsConfig))
			}

			connector, err := NewConnector(tt.typ, tt.opts...)
			assert.Equal(t, tt.expectedErr, err)
>>>>>>> a578cb55

// 			if tt.expectedErr == nil {
// 				assert.True(t, connector != nil)
// 			}
// 		})
// 	}
// }

<<<<<<< HEAD
// func TestNewConnector_WithOnConnect(t *testing.T) {
// 	t.Run("redisv8_with_on_connect", func(t *testing.T) {
// 		var called bool
// 		onConnect := func(ctx context.Context) error {
// 			called = true
// 			return nil
// 		}
// 		addrs := os.Getenv("TEST_REDIS_ADDRS")
// 		if addrs == "" {
// 			addrs = "localhost:6379"
// 		}

// 		connector, err := NewConnector(model.RedisV8Type, WithRedisConfig(&model.RedisOptions{
// 			Addrs: []string{addrs},
// 		}), model.WithOnConnect(onConnect))
// 		assert.NoError(t, err)
// 		assert.True(t, connector != nil)
=======
func TestNewConnector_WithOnConnect(t *testing.T) {
	tlsConfig := checkTLS(t)
	t.Run("redisv8_with_on_connect", func(t *testing.T) {
		var called bool
		onConnect := func(ctx context.Context) error {
			called = true
			return nil
		}
		addrs := os.Getenv("TEST_REDIS_ADDRS")
		if addrs == "" {
			addrs = "localhost:6379"
		}

		connector, err := NewConnector(model.RedisV8Type, WithRedisConfig(&model.RedisOptions{
			Addrs: []string{addrs},
		}), model.WithTLS(tlsConfig), model.WithOnConnect(onConnect))
		assert.NoError(t, err)
		assert.True(t, connector != nil)
>>>>>>> a578cb55

// 		assert.Nil(t, connector.Ping(context.Background()))
// 		assert.True(t, called)
// 	})

// 	t.Run("redisv8_with_on_connect_err", func(t *testing.T) {
// 		var called bool
// 		onConnect := func(ctx context.Context) error {
// 			called = true
// 			return nil
// 		}

// 		connector, err := NewConnector(model.RedisV8Type, WithRedisConfig(&model.RedisOptions{
// 			Addrs: []string{"localhost:8888"},
// 		}), model.WithOnConnect(onConnect))
// 		assert.NoError(t, err)
// 		assert.True(t, connector != nil)

// 		assert.NotNil(t, connector.Ping(context.Background()))
// 		assert.False(t, called)
// 	})
// }<|MERGE_RESOLUTION|>--- conflicted
+++ resolved
@@ -1,60 +1,16 @@
 package connector
 
-// import (
-// 	"context"
-// 	"os"
-// 	"testing"
+import (
+	"context"
+	"os"
+	"testing"
 
-// 	"github.com/TykTechnologies/storage/temporal/temperr"
-// 	"github.com/stretchr/testify/assert"
+	"github.com/TykTechnologies/storage/temporal/temperr"
+	"github.com/stretchr/testify/assert"
 
-// 	"github.com/TykTechnologies/storage/temporal/model"
-// )
+	"github.com/TykTechnologies/storage/temporal/model"
+)
 
-<<<<<<< HEAD
-// func TestNewConnector(t *testing.T) {
-// 	tests := []struct {
-// 		name        string
-// 		typ         string
-// 		opts        []model.Option
-// 		expectedErr error
-// 	}{
-// 		{
-// 			name:        "default",
-// 			typ:         "",
-// 			opts:        []model.Option{},
-// 			expectedErr: temperr.InvalidHandlerType,
-// 		},
-// 		{
-// 			name: "redisv8_with_config",
-// 			typ:  model.RedisV8Type,
-// 			opts: []model.Option{WithRedisConfig(&model.RedisOptions{
-// 				Addrs: []string{"localhost:6379"},
-// 			})},
-// 			expectedErr: nil,
-// 		},
-// 		{
-// 			name:        "redisv8_with_noop_config",
-// 			typ:         model.RedisV8Type,
-// 			opts:        []model.Option{model.WithNoopConfig()},
-// 			expectedErr: temperr.InvalidOptionsType,
-// 		},
-// 		{
-// 			name: "redisv8_with_multiple_opts",
-// 			typ:  model.RedisV8Type,
-// 			opts: []model.Option{WithRedisConfig(&model.RedisOptions{
-// 				Addrs: []string{"localhost:6379"},
-// 			}), model.WithRetries(&model.RetryOptions{
-// 				MaxRetries: 3,
-// 			})},
-// 			expectedErr: nil,
-// 		},
-// 	}
-// 	for _, tt := range tests {
-// 		t.Run(tt.name, func(t *testing.T) {
-// 			connector, err := NewConnector(tt.typ, tt.opts...)
-// 			assert.Equal(t, tt.expectedErr, err)
-=======
 func checkTLS(t *testing.T) *model.TLS {
 	t.Helper()
 
@@ -119,34 +75,14 @@
 
 			connector, err := NewConnector(tt.typ, tt.opts...)
 			assert.Equal(t, tt.expectedErr, err)
->>>>>>> a578cb55
 
-// 			if tt.expectedErr == nil {
-// 				assert.True(t, connector != nil)
-// 			}
-// 		})
-// 	}
-// }
+			if tt.expectedErr == nil {
+				assert.True(t, connector != nil)
+			}
+		})
+	}
+}
 
-<<<<<<< HEAD
-// func TestNewConnector_WithOnConnect(t *testing.T) {
-// 	t.Run("redisv8_with_on_connect", func(t *testing.T) {
-// 		var called bool
-// 		onConnect := func(ctx context.Context) error {
-// 			called = true
-// 			return nil
-// 		}
-// 		addrs := os.Getenv("TEST_REDIS_ADDRS")
-// 		if addrs == "" {
-// 			addrs = "localhost:6379"
-// 		}
-
-// 		connector, err := NewConnector(model.RedisV8Type, WithRedisConfig(&model.RedisOptions{
-// 			Addrs: []string{addrs},
-// 		}), model.WithOnConnect(onConnect))
-// 		assert.NoError(t, err)
-// 		assert.True(t, connector != nil)
-=======
 func TestNewConnector_WithOnConnect(t *testing.T) {
 	tlsConfig := checkTLS(t)
 	t.Run("redisv8_with_on_connect", func(t *testing.T) {
@@ -165,26 +101,25 @@
 		}), model.WithTLS(tlsConfig), model.WithOnConnect(onConnect))
 		assert.NoError(t, err)
 		assert.True(t, connector != nil)
->>>>>>> a578cb55
 
-// 		assert.Nil(t, connector.Ping(context.Background()))
-// 		assert.True(t, called)
-// 	})
+		assert.Nil(t, connector.Ping(context.Background()))
+		assert.True(t, called)
+	})
 
-// 	t.Run("redisv8_with_on_connect_err", func(t *testing.T) {
-// 		var called bool
-// 		onConnect := func(ctx context.Context) error {
-// 			called = true
-// 			return nil
-// 		}
+	t.Run("redisv8_with_on_connect_err", func(t *testing.T) {
+		var called bool
+		onConnect := func(ctx context.Context) error {
+			called = true
+			return nil
+		}
 
-// 		connector, err := NewConnector(model.RedisV8Type, WithRedisConfig(&model.RedisOptions{
-// 			Addrs: []string{"localhost:8888"},
-// 		}), model.WithOnConnect(onConnect))
-// 		assert.NoError(t, err)
-// 		assert.True(t, connector != nil)
+		connector, err := NewConnector(model.RedisV8Type, WithRedisConfig(&model.RedisOptions{
+			Addrs: []string{"localhost:8888"},
+		}), model.WithOnConnect(onConnect))
+		assert.NoError(t, err)
+		assert.True(t, connector != nil)
 
-// 		assert.NotNil(t, connector.Ping(context.Background()))
-// 		assert.False(t, called)
-// 	})
-// }+		assert.NotNil(t, connector.Ping(context.Background()))
+		assert.False(t, called)
+	})
+}