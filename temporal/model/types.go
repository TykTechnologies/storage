--- conflicted
+++ resolved
@@ -95,7 +95,23 @@
 	RemoveMembersByScoreRange(ctx context.Context, key, minScore, maxScore string) (int64, error)
 }
 
-<<<<<<< HEAD
+type Set interface {
+	// Returns all the members of the set value stored at key.
+	Members(ctx context.Context, key string) ([]string, error)
+
+	// Add the specified members to the set stored at key.
+	// Specified members that are already a member of this set are ignored.
+	// If key does not exist, a new set is created before adding the specified members.
+	AddMember(ctx context.Context, key, member string) error
+
+	// Remove the specified members from the set stored at key.
+	// Specified members that are not a member of this set are ignored.
+	RemoveMember(ctx context.Context, key, member string) error
+
+	// Returns if member is a member of the set stored at key.
+	IsMember(ctx context.Context, key, member string) (bool, error)
+}
+
 // Queue interface represents a pub/sub queue with methods to publish messages
 // and subscribe to channels.
 type Queue interface {
@@ -116,21 +132,4 @@
 
 	// Close closes the subscription and cleans up resources.
 	Close() error
-=======
-type Set interface {
-	// Returns all the members of the set value stored at key.
-	Members(ctx context.Context, key string) ([]string, error)
-
-	// Add the specified members to the set stored at key.
-	// Specified members that are already a member of this set are ignored.
-	// If key does not exist, a new set is created before adding the specified members.
-	AddMember(ctx context.Context, key, member string) error
-
-	// Remove the specified members from the set stored at key.
-	// Specified members that are not a member of this set are ignored.
-	RemoveMember(ctx context.Context, key, member string) error
-
-	// Returns if member is a member of the set stored at key.
-	IsMember(ctx context.Context, key, member string) (bool, error)
->>>>>>> 6d3517a0
-}+}
