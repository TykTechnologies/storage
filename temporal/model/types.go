package model

import (
	"context"
	"time"
)

type Connector interface {
	// Disconnect disconnects from the backend
	Disconnect(context.Context) error

	// Ping executes a ping to the backend
	Ping(context.Context) error

	// Type returns the  connector type
	Type() string

	// As converts i to driver-specific types.
	// Same concept as https://gocloud.dev/concepts/as/ but for connectors.
	As(i interface{}) bool
}

type List interface {
	// Remove the first count occurrences of elements equal to element from the list stored at key.
	Remove(ctx context.Context, key string, count int64, element interface{}) (int64, error)

	// Returns the specified elements of the list stored at key.
	// The offsets start and stop are zero-based indexes.
	Range(ctx context.Context, key string, start, stop int64) ([]string, error)

	// Returns the length of the list stored at key.
	Length(ctx context.Context, key string) (int64, error)

	// Insert all the specified values at the head of the list stored at key.
	// If key does not exist, it is created.
	// pipelined: If true, the operation is pipelined and executed in a single roundtrip.
	Prepend(ctx context.Context, pipelined bool, key string, values ...[]byte) error

	// Insert all the specified values at the tail of the list stored at key.
	// If key does not exist, it is created.
	// pipelined: If true, the operation is pipelined and executed in a single roundtrip.
	Append(ctx context.Context, pipelined bool, key string, values ...[]byte) error

	// Pop removes and returns the first count elements of the list stored at key.
	// If stop is -1, all the elements from start to the end of the list are removed and returned.
	Pop(ctx context.Context, key string, stop int64) ([]string, error)
}

type KeyValue interface {
	// Get retrieves the value for a given key
	Get(ctx context.Context, key string) (value string, err error)
	// Set sets the string value of a key
	Set(ctx context.Context, key, value string, ttl time.Duration) error
	// Delete removes the specified keys
	Delete(ctx context.Context, key string) error
	// Increment atomically increments the integer value of a key by one
	Increment(ctx context.Context, key string) (newValue int64, err error)
	// Decrement atomically decrements the integer value of a key by one
	Decrement(ctx context.Context, key string) (newValue int64, err error)
	// Exists checks if a key exists
	Exists(ctx context.Context, key string) (exists bool, err error)
	// Expire sets a timeout on key. After the timeout has expired, the key will automatically be deleted
	Expire(ctx context.Context, key string, ttl time.Duration) error
	// TTL returns the remaining time to live of a key that has a timeout
	TTL(ctx context.Context, key string) (ttl int64, err error)
	// DeleteKeys deletes all keys that match the given pattern
	DeleteKeys(ctx context.Context, keys []string) (numberOfDeletedKeys int64, err error)
	// DeleteScanMatch deletes all keys that match the given pattern
	DeleteScanMatch(ctx context.Context, pattern string) (numberOfDeletedKeys int64, err error)
	// Keys returns all keys that match the given pattern
	Keys(ctx context.Context, pattern string) (keys []string, err error)
	// GetMulti returns the values of all specified keys
	GetMulti(ctx context.Context, keys []string) (values []interface{}, err error)
	// GetKeysAndValuesWithFilter returns all keys and values that match the given pattern
	GetKeysAndValuesWithFilter(ctx context.Context, pattern string) (keysAndValues map[string]interface{}, err error)
}

type Flusher interface {
	// FlushAll deletes all keys the database
	FlushAll(ctx context.Context) error
}

type SortedSet interface {
	// AddScoredMember adds a member with a specific score to a sorted set.
	// Returns the number of elements added to the sorted set.
	AddScoredMember(ctx context.Context, key, member string, score float64) (int64, error)

	// GetMembersByScoreRange retrieves members and their scores from a sorted set
	// within the given score range.
	// Returns slices of members and their scores, and an error if any.
	GetMembersByScoreRange(ctx context.Context, key, minScore, maxScore string) ([]interface{}, []float64, error)

	// RemoveMembersByScoreRange removes members from a sorted set within a specified score range.
	// Returns the number of members removed.
	RemoveMembersByScoreRange(ctx context.Context, key, minScore, maxScore string) (int64, error)
}

type Set interface {
	// Returns all the members of the set value stored at key.
	Members(ctx context.Context, key string) ([]string, error)

	// Add the specified members to the set stored at key.
	// Specified members that are already a member of this set are ignored.
	// If key does not exist, a new set is created before adding the specified members.
	AddMember(ctx context.Context, key, member string) error

	// Remove the specified members from the set stored at key.
	// Specified members that are not a member of this set are ignored.
	RemoveMember(ctx context.Context, key, member string) error

	// Returns if member is a member of the set stored at key.
	IsMember(ctx context.Context, key, member string) (bool, error)
}

// Queue interface represents a pub/sub queue with methods to publish messages
// and subscribe to channels.
type Queue interface {
	// Publish sends a message to the specified channel.
	// It returns the number of clients that received the message.
	Publish(ctx context.Context, channel, message string) (int64, error)

	// Subscribe initializes a subscription to one or more channels.
	// It returns a Subscription interface that allows receiving messages and closing the subscription.
	Subscribe(ctx context.Context, channels ...string) (Subscription, error)
}

// Subscription interface represents a subscription to one or more channels.
// It allows receiving messages and closing the subscription.
type Subscription interface {
	// Receive waits for and returns the next message from the subscription.
	Receive(ctx context.Context) (Message, error)

	// Close closes the subscription and cleans up resources.
	Close() error
}
<<<<<<< HEAD

// Message represents a message received from a subscription.
type Message interface {
	// Channel returns the channel the message was received on.
	Channel() string
	// Payload returns the message payload.
	Payload() string
}
=======
>>>>>>> 8a0ef5ad
<|MERGE_RESOLUTION|>--- conflicted
+++ resolved
@@ -133,7 +133,6 @@
 	// Close closes the subscription and cleans up resources.
 	Close() error
 }
-<<<<<<< HEAD
 
 // Message represents a message received from a subscription.
 type Message interface {
@@ -141,6 +140,4 @@
 	Channel() string
 	// Payload returns the message payload.
 	Payload() string
-}
-=======
->>>>>>> 8a0ef5ad
+}