package temperr

import "errors"

var (
	// Connection related errors
	InvalidConnector     = errors.New("invalid connector")
	InvalidOptionsType   = errors.New("invalid configuration options type")
	InvalidHandlerType   = errors.New("invalid handler type")
	InvalidConfiguration = errors.New("invalid configuration")
	ClosedConnection     = errors.New("connection closed")

	// Key related errors
	KeyNotFound = errors.New("key not found")
	KeyEmpty    = errors.New("key cannot be empty")
	KeyMisstype = errors.New("invalid operation for key type")

<<<<<<< HEAD
	// Redis related errors
	InvalidRedisClient = errors.New("invalid redis client")
=======
	// Others
	UnknownMessageType = errors.New("unknown message type")
>>>>>>> 5f94608b
)<|MERGE_RESOLUTION|>--- conflicted
+++ resolved
@@ -15,11 +15,9 @@
 	KeyEmpty    = errors.New("key cannot be empty")
 	KeyMisstype = errors.New("invalid operation for key type")
 
-<<<<<<< HEAD
 	// Redis related errors
 	InvalidRedisClient = errors.New("invalid redis client")
-=======
+
 	// Others
 	UnknownMessageType = errors.New("unknown message type")
->>>>>>> 5f94608b
 )