--- conflicted
+++ resolved
@@ -26,13 +26,10 @@
 	IsErrNoRows(err error) bool
 	// Drop drops the collection given the TableName() of the id.DBObject
 	Drop(context.Context, id.DBObject) error
-<<<<<<< HEAD
 	// CreateIndex creates an index.Index in row id.DBObject TableName()
 	CreateIndex(ctx context.Context, row id.DBObject, index index.Index) error
 	// GetIndexes returns all the index.Index associated to row id.DBObject
 	GetIndexes(ctx context.Context, row id.DBObject) ([]index.Index, error)
-=======
 	// Ping checks if the database is reachable
 	Ping(context.Context) error
->>>>>>> 2eca2946
 }