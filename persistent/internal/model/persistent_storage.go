package model

<<<<<<< HEAD
import (
	"context"
	"github.com/TykTechnologies/storage/persistent/id"
)

=======
>>>>>>> ba92c3d9
type PersistentStorage interface {
	Insert(context.Context, DBTable, id.DBObject) error
	NewObjectID() id.ObjectID
	ObjectIdHex(s string) id.ObjectID
}<|MERGE_RESOLUTION|>--- conflicted
+++ resolved
@@ -1,15 +1,15 @@
 package model
 
-<<<<<<< HEAD
 import (
 	"context"
 	"github.com/TykTechnologies/storage/persistent/id"
 )
 
-=======
->>>>>>> ba92c3d9
 type PersistentStorage interface {
+	// Insert a DbObject into the database
 	Insert(context.Context, DBTable, id.DBObject) error
+	// NewObjectID returns a new id object
 	NewObjectID() id.ObjectID
-	ObjectIdHex(s string) id.ObjectID
+	// ObjectIdHex returns an object id created from an existent id
+	ObjectIdHex(id string) id.ObjectID
 }