--- conflicted
+++ resolved
@@ -13,11 +13,8 @@
 	NewObjectID() id.ObjectID
 	// ObjectIdHex returns an object id created from an existent id
 	ObjectIdHex(id string) id.ObjectID
-<<<<<<< HEAD
+  // Delete a DbObject from the database
+	Delete(ctx context.Context, table DBTable, row id.DBObject) error
 	// Checking if an error is a "no rows error"
 	IsErrNoRows(err error) bool
-=======
-	// Delete a DbObject from the database
-	Delete(ctx context.Context, table DBTable, row id.DBObject) error
->>>>>>> 536d68c6
 }