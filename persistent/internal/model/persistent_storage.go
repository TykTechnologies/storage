--- conflicted
+++ resolved
@@ -21,14 +21,8 @@
 	Query(context.Context, id.DBObject, interface{}, DBM) error
 	// DeleteWhere deletes all rows that match the query
 	DeleteWhere(context.Context, id.DBObject, DBM) error
-<<<<<<< HEAD
 	// UpdateMany updates multiple rows
 	UpdateMany(context.Context, []id.DBObject, ...DBM) error
-=======
-	// UpdateMany
-	UpdateMany(context.Context, []id.DBObject, ...DBM) error
-
->>>>>>> 8f3f82ae
 	// IsErrNoRows Checking if an error is a "no rows error"
 	IsErrNoRows(err error) bool
 	// Drop drops the collection given the TableName() of the id.DBObject
