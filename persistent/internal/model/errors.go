package model

const (
	ErrorRowQueryDiffLenght        = "only one query per row is allowed"
	ErrorEmptyRow                  = "rows cannot be empty"
	ErrorMultipleQueryForSingleRow = "multiple queries for one row"
	ErrorReconnecting              = "error reconnecting"
<<<<<<< HEAD
	ErrorIndexEmpty                = "index keys cannot be empty"
	ErrorIndexAlreadyExist         = "index already exists with a different name"
	ErrorIndexComposedTTL          = "TTL indexes are single-field indexes, compound indexes do not support TTL"
=======
	ErrorSessionClosed             = "session closed"
>>>>>>> 2eca2946
)<|MERGE_RESOLUTION|>--- conflicted
+++ resolved
@@ -5,11 +5,8 @@
 	ErrorEmptyRow                  = "rows cannot be empty"
 	ErrorMultipleQueryForSingleRow = "multiple queries for one row"
 	ErrorReconnecting              = "error reconnecting"
-<<<<<<< HEAD
 	ErrorIndexEmpty                = "index keys cannot be empty"
 	ErrorIndexAlreadyExist         = "index already exists with a different name"
 	ErrorIndexComposedTTL          = "TTL indexes are single-field indexes, compound indexes do not support TTL"
-=======
 	ErrorSessionClosed             = "session closed"
->>>>>>> 2eca2946
 )