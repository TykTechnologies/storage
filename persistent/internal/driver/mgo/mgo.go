package mgo

import (
	"context"
	"errors"
	"fmt"
	"strings"
	"time"

	"github.com/TykTechnologies/storage/persistent/dbm"
	"github.com/TykTechnologies/storage/persistent/id"
	"github.com/TykTechnologies/storage/persistent/index"

	"github.com/TykTechnologies/storage/persistent/internal/helper"
	"github.com/TykTechnologies/storage/persistent/internal/model"
	"gopkg.in/mgo.v2"
	"gopkg.in/mgo.v2/bson"
)

var _ model.PersistentStorage = &mgoDriver{}

type mgoDriver struct {
	*lifeCycle
	lastConnAttempt time.Time
	options         model.ClientOpts
}

// NewMgoDriver returns an instance of the driver connected to the database.
func NewMgoDriver(opts *model.ClientOpts) (*mgoDriver, error) {
	newDriver := &mgoDriver{}

	// create the db life cycle manager
	lc := &lifeCycle{}
	// connect to the db
	err := lc.Connect(opts)
	if err != nil {
		return nil, err
	}

	newDriver.lifeCycle = lc

	return newDriver, nil
}

func (d *mgoDriver) Insert(ctx context.Context, rows ...id.DBObject) error {
	if len(rows) == 0 {
		return errors.New(model.ErrorEmptyRow)
	}

	sess := d.session.Copy()
	defer sess.Close()

	colName := rows[0].TableName()
	col := sess.DB("").C(colName)
	bulk := col.Bulk()

	for _, row := range rows {
		if row.GetObjectID() == "" {
			row.SetObjectID(id.NewObjectID())
		}

		bulk.Insert(row)
	}

	_, err := bulk.Run()

	return d.handleStoreError(err)
}

func (d *mgoDriver) Delete(ctx context.Context, row id.DBObject, queries ...dbm.DBM) error {
	if len(queries) > 1 {
		return errors.New(model.ErrorMultipleQueryForSingleRow)
	}

	if len(queries) == 0 {
		queries = append(queries, dbm.DBM{"_id": row.GetObjectID()})
	}

	sess := d.session.Copy()
	defer sess.Close()

	col := sess.DB("").C(row.TableName())

	res, err := col.RemoveAll(buildQuery(queries[0]))

	if err == nil && res.Removed == 0 {
		return mgo.ErrNotFound
	}

	return d.handleStoreError(err)
}

func (d *mgoDriver) Update(ctx context.Context, row id.DBObject, queries ...dbm.DBM) error {
	if len(queries) > 1 {
		return errors.New(model.ErrorMultipleQueryForSingleRow)
	}

	if len(queries) == 0 {
		queries = append(queries, dbm.DBM{"_id": row.GetObjectID()})
	}

	sess := d.session.Copy()
	defer sess.Close()

	col := sess.DB("").C(row.TableName())

	return d.handleStoreError(col.Update(buildQuery(queries[0]), bson.M{"$set": row}))
}

func (d *mgoDriver) BulkUpdate(ctx context.Context, rows []id.DBObject, query ...dbm.DBM) error {
	if len(rows) == 0 {
		return errors.New(model.ErrorEmptyRow)
	}

	if len(rows) != len(query) && len(query) != 0 {
		return errors.New(model.ErrorRowQueryDiffLenght)
	}

	sess := d.session.Copy()
	defer sess.Close()

	colName := rows[0].TableName()
	col := sess.DB("").C(colName)
	bulk := col.Bulk()

	for i := range rows {
		if len(query) == 0 {
			bulk.Update(bson.M{"_id": rows[i].GetObjectID()}, bson.M{"$set": rows[i]})

			continue
		}

		bulk.Update(buildQuery(query[i]), bson.M{"$set": rows[i]})
	}

	res, err := bulk.Run()
	if err == nil && res.Modified == 0 {
		return mgo.ErrNotFound
	}

	return d.handleStoreError(err)
}

func (d *mgoDriver) UpdateAll(ctx context.Context, row id.DBObject, query, update dbm.DBM) error {
	sess := d.session.Copy()
	defer sess.Close()

	col := sess.DB("").C(row.TableName())

	result, err := col.UpdateAll(buildQuery(query), buildQuery(update))
	if err == nil && result.Matched == 0 {
		return mgo.ErrNotFound
	}

	return d.handleStoreError(err)
}

func (d *mgoDriver) Count(ctx context.Context, row id.DBObject, filters ...dbm.DBM) (int, error) {
	if len(filters) > 1 {
		return 0, errors.New(model.ErrorMultipleDBM)
	}

	filter := bson.M{}
	if len(filters) == 1 {
		filter = buildQuery(filters[0])
	}

	sess := d.session.Copy()
	defer sess.Close()

	col := sess.DB("").C(row.TableName())

	n, err := col.Find(filter).Count()

	return n, d.handleStoreError(err)
}

func (d *mgoDriver) Query(ctx context.Context, row id.DBObject, result interface{}, query dbm.DBM) error {
	session := d.session.Copy()
	defer session.Close()

	colName, err := getColName(query, row)
	if err != nil {
		return err
	}

	col := session.DB("").C(colName)

	search := buildQuery(query)

	q := col.Find(search)

	sort, sortFound := query["_sort"].(string)
	if sortFound {
		q = q.Sort(sort)
	}

	if limit, ok := query["_limit"].(int); ok && limit > 0 {
		q = q.Limit(limit)
	}

	if offset, ok := query["_offset"].(int); ok && offset > 0 {
		q = q.Skip(offset)
	}

	if helper.IsSlice(result) {
		err = q.All(result)
	} else {
		err = q.One(result)
	}

	return d.handleStoreError(err)
}

func (d *mgoDriver) Drop(ctx context.Context, row id.DBObject) error {
	sess := d.session.Copy()
	defer sess.Close()

	return d.handleStoreError(sess.DB("").C(row.TableName()).DropCollection())
}

func (d *mgoDriver) Ping(ctx context.Context) (result error) {
	if d.session == nil {
		return errors.New(model.ErrorSessionClosed)
	}

	defer func() {
		if err := recover(); err != nil {
			result = errors.New(model.ErrorSessionClosed + " from panic")
		}
	}()

	sess := d.session.Copy()
	defer sess.Close()

	return d.handleStoreError(sess.Ping())
}

func (d *mgoDriver) HasTable(ctx context.Context, collection string) (result bool, errResult error) {
	if d.session == nil {
		return false, errors.New(model.ErrorSessionClosed)
	}

	defer func() {
		if err := recover(); err != nil {
			errResult = errors.New(model.ErrorSessionClosed + " from panic")
		}
	}()

	sess := d.session.Copy()
	defer sess.Close()

	names, err := sess.DB("").CollectionNames()
	if err != nil {
		return false, err
	}

	for _, name := range names {
		if name == collection {
			return true, nil
		}
	}

	return false, nil
}

func (d *mgoDriver) IsErrNoRows(err error) bool {
	return errors.Is(err, mgo.ErrNotFound)
}

func (d *mgoDriver) handleStoreError(err error) error {
	if err == nil {
		return nil
	}

	listOfErrors := []string{
		"EOF",
		"Closed explicitly",
		"reset by peer",
		"no reachable servers",
		"i/o timeout",
	}

	for _, substr := range listOfErrors {
		if strings.Contains(err.Error(), substr) {
			connErr := d.Connect(&d.options)
			if connErr != nil {
				return errors.New("error reconnecting to mongo: " + connErr.Error() + " after error: " + err.Error())
			}

			return err
		}
	}

	return err
}

func (d *mgoDriver) CreateIndex(ctx context.Context, row id.DBObject, index index.Index) error {
	if len(index.Keys) == 0 {
		return errors.New(model.ErrorIndexEmpty)
	} else if len(index.Keys) > 1 && index.IsTTLIndex {
		return errors.New(model.ErrorIndexComposedTTL)
	}

	var indexes []string

	for _, key := range index.Keys {
		for k, v := range key {
			switch v.(type) {
			case int, int32, int64:
				if v.(int) == -1 {
					indexes = append(indexes, "-"+k)
				} else {
					indexes = append(indexes, k)
				}
			default:
				indexes = append(indexes, k+"_"+fmt.Sprint(v))
			}
		}
	}

	newIndex := mgo.Index{
		Name: index.Name,
		Key:  indexes,
	}

	sess := d.session.Copy()
	defer sess.Close()

	col := sess.DB("").C(row.TableName())

	if index.IsTTLIndex {
		newIndex.ExpireAfter = time.Duration(index.TTL) * time.Second
	}

	return col.EnsureIndex(newIndex)
}

func (d *mgoDriver) GetIndexes(ctx context.Context, row id.DBObject) ([]index.Index, error) {
	var indexes []index.Index

	sess := d.session.Copy()
	defer sess.Close()

	col := sess.DB("").C(row.TableName())

	indexesSpec, err := col.Indexes()
	if err != nil {
		return indexes, err
	}

	for i := range indexesSpec {
		var newKeys []dbm.DBM

		for _, strKey := range indexesSpec[i].Key {
			newKey := dbm.DBM{}

			switch {
			case strings.HasPrefix(strKey, "-"):
				newKey[strKey[1:]] = int32(-1)
			case strKey != "_id" && strings.Contains(strKey, "_"):
				values := strings.Split(strKey, "_")
				newKey[values[0]] = values[1]
			default:
				newKey[strKey] = int32(1)
			}

			newKeys = append(newKeys, newKey)
		}

		newIndex := index.Index{
			Name: indexesSpec[i].Name,
			Keys: newKeys,
		}

		if indexesSpec[i].ExpireAfter > 0 {
			newIndex.IsTTLIndex = true
			newIndex.TTL = int(indexesSpec[i].ExpireAfter.Seconds())
		}

		indexes = append(indexes, newIndex)
	}

	return indexes, nil
}

func (d *mgoDriver) Migrate(ctx context.Context, rows []id.DBObject, opts ...dbm.DBM) error {
	sess := d.session.Copy()
	defer sess.Close()

	if len(opts) > 0 && len(opts) != len(rows) {
		return errors.New(model.ErrorRowOptDiffLenght)
	}

	for i, row := range rows {
		col := sess.DB("").C(row.TableName())

		if len(opts) > 0 {
			opt := buildOpt(opts[i])

			err := col.Create(opt)

			if d.handleStoreError(err) != nil {
				return err
			}

			continue
		}

		err := col.Create(&mgo.CollectionInfo{})

		if d.handleStoreError(err) != nil {
			return err
		}
	}

	return nil
}

func (d *mgoDriver) DropDatabase(ctx context.Context) error {
	sess := d.session.Copy()
	defer sess.Close()

	return sess.DB("").DropDatabase()
}

<<<<<<< HEAD
func (d *mgoDriver) DBTableStats(ctx context.Context, row id.DBObject) (dbm.DBM, error) {
	var stats dbm.DBM

	sess := d.session.Copy()
	defer sess.Close()

	err := sess.DB("").Run(dbm.DBM{"collStats": row.TableName()}, &stats)

	return stats, err
=======
func (d *mgoDriver) Aggregate(ctx context.Context, row id.DBObject, query []dbm.DBM) ([]dbm.DBM, error) {
	sess := d.session.Copy()
	defer sess.Close()

	col := sess.DB("").C(row.TableName())
	pipe := col.Pipe(query)
	pipe.AllowDiskUse()
	iter := pipe.Iter()

	resultSlice := make([]dbm.DBM, 0)

	for {
		var result dbm.DBM
		if !iter.Next(&result) {
			break
		}
		// Parsing _id from bson.ObjectId to id.ObjectId
		resultId, ok := result["_id"].(bson.ObjectId)
		if ok {
			result["_id"] = id.ObjectIdHex(resultId.Hex())
		}

		resultSlice = append(resultSlice, result)
	}

	if iter.Err() != nil {
		return nil, iter.Err()
	}

	return resultSlice, nil
>>>>>>> 78e35081
}<|MERGE_RESOLUTION|>--- conflicted
+++ resolved
@@ -424,7 +424,6 @@
 	return sess.DB("").DropDatabase()
 }
 
-<<<<<<< HEAD
 func (d *mgoDriver) DBTableStats(ctx context.Context, row id.DBObject) (dbm.DBM, error) {
 	var stats dbm.DBM
 
@@ -434,7 +433,8 @@
 	err := sess.DB("").Run(dbm.DBM{"collStats": row.TableName()}, &stats)
 
 	return stats, err
-=======
+}
+
 func (d *mgoDriver) Aggregate(ctx context.Context, row id.DBObject, query []dbm.DBM) ([]dbm.DBM, error) {
 	sess := d.session.Copy()
 	defer sess.Close()
@@ -465,5 +465,4 @@
 	}
 
 	return resultSlice, nil
->>>>>>> 78e35081
 }