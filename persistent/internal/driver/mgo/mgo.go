--- conflicted
+++ resolved
@@ -81,26 +81,21 @@
 	return nil
 }
 
-<<<<<<< HEAD
-func (d *mgoDriver) Update(ctx context.Context, row id.DBObject, query ...model.DBM) error {
-
-=======
 func (d *mgoDriver) Update(ctx context.Context, row id.DBObject, queries ...model.DBM) error {
->>>>>>> 8f3f82ae
-	sess := d.session.Copy()
-	defer sess.Close()
-
-	col := sess.DB("").C(row.TableName())
-
-	if len(query) > 1 {
+	sess := d.session.Copy()
+	defer sess.Close()
+
+	col := sess.DB("").C(row.TableName())
+
+	if len(queries) > 1 {
 		return errors.New("multiple queries for only 1 row")
 	}
 
-	if len(query) == 0 {
-		query = append(query, model.DBM{"_id": row.GetObjectID()})
-	}
-
-	return col.Update(query[0], bson.M{"$set": row})
+	if len(queries) == 0 {
+		queries = append(queries, model.DBM{"_id": row.GetObjectID()})
+	}
+
+	return col.Update(queries[0], bson.M{"$set": row})
 }
 
 func (d *mgoDriver) UpdateMany(ctx context.Context, rows []id.DBObject, query ...model.DBM) error {
@@ -265,8 +260,4 @@
 	}
 
 	return nil
-}
-
-func (d *mgoDriver) UpdateMany(ctx context.Context, rows []id.DBObject, query ...model.DBM) error {
-	return nil
 }