package mgo

import (
	"context"
	"time"

	"github.com/TykTechnologies/storage/persistent/id"

	"github.com/TykTechnologies/storage/persistent/internal/model"

	"gopkg.in/mgo.v2"
	"gopkg.in/mgo.v2/bson"
)

type mgoDriver struct {
	*lifeCycle
	lastConnAttempt time.Time
	options         model.ClientOpts
}

// NewMgoDriver returns an instance of the driver connected to the database.
func NewMgoDriver(opts *model.ClientOpts) (*mgoDriver, error) {
	newDriver := &mgoDriver{}

	// create the db life cycle manager
	lc := &lifeCycle{}
	// connect to the db
	err := lc.Connect(opts)
	if err != nil {
		return nil, err
	}

	newDriver.lifeCycle = lc

	return newDriver, nil
}

func (d *mgoDriver) NewObjectID() id.ObjectID {
	id := bson.NewObjectId()
	mgoId := mgoBson(id)
	return &mgoId
}

func (d *mgoDriver) ObjectIdHex(s string) id.ObjectID {
	hex := mgoBson(bson.ObjectIdHex(s))
	return &hex
}

func (d *mgoDriver) Insert(ctx context.Context, table model.DBTable, row id.DBObject) error {
	sess := d.session.Copy()
	defer sess.Close()

	col := sess.DB("").C(table.TableName())

	return col.Insert(row)
}

<<<<<<< HEAD
func (d *mgoDriver) IsErrNoRows(err error) bool {
	return err == mgo.ErrNotFound
=======
func (d *mgoDriver) Delete(ctx context.Context, table model.DBTable, row id.DBObject) error {
	sess := d.session.Copy()
	defer sess.Close()

	col := sess.DB("").C(table.TableName())

	return col.Remove(row)
>>>>>>> 536d68c6
}<|MERGE_RESOLUTION|>--- conflicted
+++ resolved
@@ -55,10 +55,6 @@
 	return col.Insert(row)
 }
 
-<<<<<<< HEAD
-func (d *mgoDriver) IsErrNoRows(err error) bool {
-	return err == mgo.ErrNotFound
-=======
 func (d *mgoDriver) Delete(ctx context.Context, table model.DBTable, row id.DBObject) error {
 	sess := d.session.Copy()
 	defer sess.Close()
@@ -66,5 +62,8 @@
 	col := sess.DB("").C(table.TableName())
 
 	return col.Remove(row)
->>>>>>> 536d68c6
-}+}
+
+func (d *mgoDriver) IsErrNoRows(err error) bool {
+	return err == mgo.ErrNotFound
+}
