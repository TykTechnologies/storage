--- conflicted
+++ resolved
@@ -3,7 +3,6 @@
 import (
 	"context"
 	"errors"
-	"fmt"
 	"strconv"
 	"strings"
 	"testing"
@@ -141,7 +140,6 @@
 	ctx := context.Background()
 	defer dropCollection(t, driver, object)
 	t.Run("Updating an existing obj", func(t *testing.T) {
-
 		err := driver.Insert(ctx, object)
 		assert.Nil(t, err)
 
@@ -748,7 +746,6 @@
 			defer dropCollection(t, driver, object)
 
 			ctx := context.Background()
-
 
 			for _, obj := range dummyData {
 				err := driver.Insert(ctx, &obj)
@@ -845,7 +842,6 @@
 	}
 }
 
-<<<<<<< HEAD
 func TestIndexes(t *testing.T) {
 	tcs := []struct {
 		testName          string
@@ -966,12 +962,11 @@
 		t.Run(tc.testName, func(t *testing.T) {
 			ctx := context.Background()
 			driver, obj := prepareEnvironment(t)
-			defer driver.Drop(ctx, obj)
+			defer assert.Nil(t, driver.Drop(ctx, obj))
 
 			err := driver.CreateIndex(context.Background(), obj, tc.givenIndex)
 			assert.Equal(t, tc.expectedCreateErr, err)
 			if err != nil {
-				fmt.Println(err.Error())
 				return
 			}
 
@@ -982,7 +977,8 @@
 			assert.EqualValues(t, tc.expectedIndexes, actualIndexes)
 		})
 	}
-=======
+}
+
 func TestPing(t *testing.T) {
 	t.Run("ping ok", func(t *testing.T) {
 		driver, _ := prepareEnvironment(t)
@@ -1003,5 +999,4 @@
 		assert.NotNil(t, err)
 		assert.Equal(t, errors.New(model.ErrorSessionClosed+" from panic"), err)
 	})
->>>>>>> 2eca2946
 }