package mgo

import (
	"context"
	"errors"
	"strings"
	"testing"

	"github.com/TykTechnologies/storage/persistent/dbm"
	"github.com/TykTechnologies/storage/persistent/id"
	"github.com/TykTechnologies/storage/persistent/index"
	"github.com/TykTechnologies/storage/persistent/internal/helper"
	"github.com/TykTechnologies/storage/persistent/internal/model"
	"github.com/stretchr/testify/assert"
	"gopkg.in/mgo.v2"
	"gopkg.in/mgo.v2/bson"
)

type dummyDBObject struct {
	Id                id.ObjectId       `bson:"_id,omitempty"`
	Name              string            `bson:"name"`
	Email             string            `bson:"email"`
	Country           dummyCountryField `bson:"country"`
	Age               int               `bson:"age"`
	invalidCollection bool
}

type dummyCountryField struct {
	CountryName string `bson:"country_name"`
	Continent   string `bson:"continent"`
}

func (d dummyDBObject) GetObjectID() id.ObjectId {
	return d.Id
}

func (d *dummyDBObject) SetObjectID(id id.ObjectId) {
	d.Id = id
}

func (d dummyDBObject) TableName() string {
	if d.invalidCollection {
		return ""
	}
	return "dummy"
}

// prepareEnvironment returns a new mgo driver connection and a dummy object to test
func prepareEnvironment(t *testing.T) (*mgoDriver, *dummyDBObject) {
	t.Helper()
	// create a new mgo driver connection
	mgo, err := NewMgoDriver(&model.ClientOpts{
		ConnectionString: "mongodb://localhost:27017,localhost:27018,tyk-mongo:27019/test",
		UseSSL:           false,
	})
	if err != nil {
		t.Fatal(err)
	}
	// create a new dummy object
	object := &dummyDBObject{
		Name:    "test",
		Email:   "test@test.com",
		Country: dummyCountryField{CountryName: "test_country", Continent: "test_continent"},
		Age:     10,
	}

	return mgo, object
}

func cleanDB(t *testing.T) {
	t.Helper()
	d, _ := prepareEnvironment(t)
	helper.ErrPrint(d.DropDatabase(context.Background()))
}

func dropCollection(t *testing.T, driver *mgoDriver, object *dummyDBObject) {
	t.Helper()
	object.invalidCollection = false
	err := driver.Drop(context.Background(), object)
	// if the collection does not exist, avoid failing the test
	if err != nil && !strings.Contains(err.Error(), "ns not found") {
		t.Fatal(err)
	}
}

func TestInsert(t *testing.T) {
	defer cleanDB(t)
	driver, object := prepareEnvironment(t)
	defer dropCollection(t, driver, object)

	// insert the object into the database
	err := driver.Insert(context.Background(), object)
	assert.Nil(t, err)

	// check if the object was inserted

	var result dummyDBObject
	err = driver.Query(context.Background(), object, &result, dbm.DBM{"_id": object.GetObjectID()})
	assert.Nil(t, err)

	assert.Equal(t, object.Name, result.Name)
	assert.Equal(t, object.Email, result.Email)
	assert.Equal(t, object.Country, result.Country)
	assert.Equal(t, object.Age, result.Age)
	assert.Equal(t, object.GetObjectID(), result.GetObjectID())
}

func TestDelete(t *testing.T) {
	defer cleanDB(t)

	driver, object := prepareEnvironment(t)
	ctx := context.Background()

	t.Run("deleting a existing object", func(t *testing.T) {
		// insert the object into the database
		err := driver.Insert(ctx, object)
		assert.Nil(t, err)
		// delete the collection
		defer dropCollection(t, driver, object)

		// validates that the object was inserted
		var result dummyDBObject
		err = driver.Query(ctx, object, &result, dbm.DBM{"_id": object.GetObjectID()})
		assert.Nil(t, err)
		assert.Equal(t, object.Name, result.Name)
		assert.Equal(t, object.Email, result.Email)
		assert.Equal(t, object.GetObjectID(), result.GetObjectID())

		// delete the object from the database
		err = driver.Delete(ctx, object)
		assert.Nil(t, err)

		// check if the object was deleted
		err = driver.Query(ctx, object, &result, dbm.DBM{"_id": object.GetObjectID()})
		assert.NotNil(t, err)
		assert.True(t, driver.IsErrNoRows(err))
	})

	t.Run("deleting a non existent object", func(t *testing.T) {
		// delete the object from the database
		err := driver.Delete(ctx, object)
		assert.NotNil(t, err)
		assert.True(t, driver.IsErrNoRows(err))
	})
}

func TestUpdate(t *testing.T) {
	defer cleanDB(t)

	driver, object := prepareEnvironment(t)
	ctx := context.Background()
	defer dropCollection(t, driver, object)
	t.Run("Updating an existing obj", func(t *testing.T) {
		err := driver.Insert(ctx, object)
		assert.Nil(t, err)

		object.Name = "test2"
		object.Email = "test2@test2.com"
		object.Age = 20
		err = driver.Update(ctx, object)
		assert.Nil(t, err)

		// check if the object was updated
		result := &dummyDBObject{}
		result.SetObjectID(object.GetObjectID())
		err = driver.Query(ctx, object, result, dbm.DBM{"_id": result.GetObjectID()})
		assert.Nil(t, err)

		assert.Equal(t, object.Name, result.Name)
		assert.Equal(t, object.Email, result.Email)
		assert.Equal(t, object.GetObjectID(), result.GetObjectID())
	})

	t.Run("Updating a non existing obj", func(t *testing.T) {
		driver, object := prepareEnvironment(t)
		ctx := context.Background()

		object.SetObjectID(id.NewObjectID())

		err := driver.Update(ctx, object)
		assert.NotNil(t, err)
		assert.True(t, driver.IsErrNoRows(err))
	})

	t.Run("Updating an object without _id", func(t *testing.T) {
		driver, object := prepareEnvironment(t)
		ctx := context.Background()

		err := driver.Update(ctx, object)
		assert.NotNil(t, err)
		assert.False(t, driver.IsErrNoRows(err))
	})
}

func TestBulkUpdate(t *testing.T) {
	defer cleanDB(t)

	dummyData := []dummyDBObject{
		{
			Name: "John", Email: "john@example.com", Id: id.NewObjectID(),
			Country: dummyCountryField{CountryName: "TestCountry", Continent: "TestContinent"}, Age: 10,
		},
		{
			Name: "Jane", Email: "jane@tyk.com", Id: id.NewObjectID(),
			Country: dummyCountryField{CountryName: "TestCountry2", Continent: "TestContinent2"}, Age: 8,
		},
		{
			Name: "Bob", Email: "bob@example.com", Id: id.NewObjectID(),
			Country: dummyCountryField{CountryName: "TestCountry3", Continent: "TestContinent3"}, Age: 25,
		},
		{
			Name: "Alice", Email: "alice@tyk.com", Id: id.NewObjectID(),
			Country: dummyCountryField{CountryName: "TestCountry", Continent: "TestContinent"}, Age: 45,
		},
		{
			Name: "Peter", Email: "peter@test.com", Id: id.NewObjectID(),
			Country: dummyCountryField{CountryName: "TestCountry4", Continent: "TestContinent4"}, Age: 12,
		},
	}

	tcs := []struct {
		testName          string
		query             []dbm.DBM
		givenObjects      []id.DBObject
		expectedNewValues []id.DBObject
		errorExpected     error
	}{
		{
			testName:          "update only one - without modifying values",
			givenObjects:      []id.DBObject{&dummyData[0]},
			expectedNewValues: []id.DBObject{&dummyData[0]},
			errorExpected:     mgo.ErrNotFound,
		},
		{
			testName: "update only one - modifying values",
			givenObjects: []id.DBObject{&dummyDBObject{
				Name: "Test", Email: "test@test.com", Id: dummyData[0].Id,
				Country: dummyData[0].Country, Age: dummyData[0].Age,
			}},
			expectedNewValues: []id.DBObject{&dummyDBObject{
				Name: "Test", Email: "test@test.com", Id: dummyData[0].Id,
				Country: dummyData[0].Country, Age: dummyData[0].Age,
			}},
		},
		{
			testName: "update two - without query",
			givenObjects: []id.DBObject{
				&dummyDBObject{
					Name:    "Test",
					Email:   "test@test.com",
					Id:      dummyData[0].Id,
					Country: dummyData[0].Country,
					Age:     dummyData[0].Age,
				},
				&dummyDBObject{
					Name:    "Testina",
					Email:   "test@test.com",
					Id:      dummyData[1].Id,
					Country: dummyData[1].Country,
					Age:     dummyData[1].Age,
				},
			},
			expectedNewValues: []id.DBObject{
				&dummyDBObject{
					Name:    "Test",
					Email:   "test@test.com",
					Id:      dummyData[0].Id,
					Country: dummyData[0].Country,
					Age:     dummyData[0].Age,
				},
				&dummyDBObject{
					Name:    "Testina",
					Email:   "test@test.com",
					Id:      dummyData[1].Id,
					Country: dummyData[1].Country,
					Age:     dummyData[1].Age,
				},
			},
		},
		{
			testName: "update two - filter with query",
			givenObjects: []id.DBObject{
				&dummyDBObject{
					Name:    "Test",
					Email:   "test@test.com",
					Id:      dummyData[0].Id,
					Country: dummyData[0].Country,
					Age:     dummyData[0].Age,
				},
				&dummyDBObject{
					Name:    "Testina",
					Email:   "test@test.com",
					Id:      dummyData[1].Id,
					Country: dummyData[1].Country,
					Age:     dummyData[1].Age,
				},
			},
			expectedNewValues: []id.DBObject{
				&dummyDBObject{
					Name:    "Test",
					Email:   "test@test.com",
					Id:      dummyData[0].Id,
					Country: dummyData[0].Country,
					Age:     dummyData[0].Age,
				},
				&dummyDBObject{
					Name:    "Testina",
					Email:   "test@test.com",
					Id:      dummyData[1].Id,
					Country: dummyData[1].Country,
					Age:     dummyData[1].Age,
				},
			},
			query: []dbm.DBM{{"_id": dummyData[0].GetObjectID()}, {"name": "Jane"}},
		},
		{
			testName:      "update error - empty rows",
			givenObjects:  []id.DBObject{},
			errorExpected: errors.New(model.ErrorEmptyRow),
		},
		{
			testName: "update error - different params len",
			givenObjects: []id.DBObject{
				&dummyDBObject{
					Name:    "Test",
					Email:   "test@test.com",
					Id:      dummyData[0].Id,
					Country: dummyData[0].Country,
					Age:     dummyData[0].Age,
				},
				&dummyDBObject{
					Name:    "Testina",
					Email:   "test@test.com",
					Id:      dummyData[1].Id,
					Country: dummyData[1].Country,
					Age:     dummyData[1].Age,
				},
			},
			expectedNewValues: []id.DBObject{
				&dummyData[0],
				&dummyData[1],
			},
			query:         []dbm.DBM{{"testName": "Jane"}},
			errorExpected: errors.New(model.ErrorRowQueryDiffLenght),
		},
	}

	for _, tc := range tcs {
		t.Run(tc.testName, func(t *testing.T) {
			driver, object := prepareEnvironment(t)
			ctx := context.Background()
			defer dropCollection(t, driver, object)

			for _, obj := range dummyData {
				err := driver.Insert(ctx, &obj)
				assert.Nil(t, err)
			}

			err := driver.BulkUpdate(ctx, tc.givenObjects, tc.query...)
			assert.Equal(t, tc.errorExpected, err)

			var result []dummyDBObject
			err = driver.Query(context.Background(), object, &result, dbm.DBM{})
			assert.Nil(t, err)

			for i, expected := range tc.expectedNewValues {
				assert.EqualValues(t, expected, &result[i])
			}
		})
	}
}

func TestUpdateAll(t *testing.T) {
	defer cleanDB(t)

	dummyData := []dummyDBObject{
		{
			Name: "John", Email: "john@example.com",
			Id:      id.NewObjectID(),
			Country: dummyCountryField{CountryName: "TestCountry", Continent: "TestContinent"},
			Age:     10,
		},
		{
			Name:  "Jane",
			Email: "jane@tyk.com", Id: id.NewObjectID(),
			Country: dummyCountryField{CountryName: "TestCountry2", Continent: "TestContinent2"},
			Age:     8,
		},
		{
			Name:    "Bob",
			Email:   "bob@example.com",
			Id:      id.NewObjectID(),
			Country: dummyCountryField{CountryName: "TestCountry3", Continent: "TestContinent3"},
			Age:     25,
		},
		{
			Name: "Alice", Email: "alice@tyk.com",
			Id:      id.NewObjectID(),
			Country: dummyCountryField{CountryName: "TestCountry", Continent: "TestContinent"},
			Age:     45,
		},
		{
			Name:    "Peter",
			Email:   "peter@test.com",
			Id:      id.NewObjectID(),
			Country: dummyCountryField{CountryName: "TestCountry4", Continent: "TestContinent4"},
			Age:     12,
		},
	}

	tcs := []struct {
		testName          string
		givenQuery        dbm.DBM
		givenUpdate       dbm.DBM
		givenObject       id.DBObject
		expectedNewValues func() []*dummyDBObject
		errorExpected     error
	}{
		{
			testName:    "unset all age",
			givenQuery:  dbm.DBM{},
			givenObject: &dummyDBObject{},
			givenUpdate: dbm.DBM{"$unset": dbm.DBM{"age": 0}},
			expectedNewValues: func() []*dummyDBObject {
				var newDummies []*dummyDBObject

				for i := range dummyData {
					dummy := dummyData[i]
					dummy.Age = 0

					newDummies = append(newDummies, &dummy)
				}

				return newDummies
			},
		},
		{
			testName:    "set all age to 50",
			givenQuery:  dbm.DBM{},
			givenObject: &dummyDBObject{},
			givenUpdate: dbm.DBM{"$set": dbm.DBM{"age": 50}},
			expectedNewValues: func() []*dummyDBObject {
				var newDummies []*dummyDBObject

				for i := range dummyData {
					dummy := dummyData[i]
					dummy.Age = 50

					newDummies = append(newDummies, &dummy)
				}

				return newDummies
			},
		},
		{
			testName: "increment age by those with tyk.com email by 10",
			givenQuery: dbm.DBM{
				"email": dbm.DBM{
					"$regex": "tyk.com$",
				},
			},
			givenObject: &dummyDBObject{},
			givenUpdate: dbm.DBM{"$inc": dbm.DBM{"age": 10}},
			expectedNewValues: func() []*dummyDBObject {
				var newDummies []*dummyDBObject

				for i := range dummyData {
					dummy := dummyData[i]
					newDummies = append(newDummies, &dummy)
				}

				newDummies[1].Age = 18
				newDummies[3].Age = 55
				return newDummies
			},
		},
		{
			testName: "set nested Country.CountryName value of John",
			givenQuery: dbm.DBM{
				"name": "John",
			},
			givenObject: &dummyDBObject{},
			givenUpdate: dbm.DBM{"$set": dbm.DBM{"country.country_name": "test"}},
			expectedNewValues: func() []*dummyDBObject {
				var newDummies []*dummyDBObject

				for i := range dummyData {
					dummy := dummyData[i]
					newDummies = append(newDummies, &dummy)
				}
				newDummies[0].Country = dummyCountryField{
					CountryName: "test",
					Continent:   "TestContinent",
				}
				return newDummies
			},
		},
		{
			testName: "no document query should return all the same",
			givenQuery: dbm.DBM{
				"random": "query",
			},
			givenObject:   &dummyDBObject{},
			errorExpected: mgo.ErrNotFound,
			givenUpdate:   dbm.DBM{"$set": dbm.DBM{"country.country_name": "test"}},
			expectedNewValues: func() []*dummyDBObject {
				var newDummies []*dummyDBObject

				for i := range dummyData {
					dummy := dummyData[i]
					newDummies = append(newDummies, &dummy)
				}
				return newDummies
			},
		},
	}

	for _, tc := range tcs {
		t.Run(tc.testName, func(t *testing.T) {
			driver, object := prepareEnvironment(t)
			ctx := context.Background()
			defer helper.ErrPrint(driver.Drop(ctx, object))

			for _, obj := range dummyData {
				err := driver.Insert(ctx, &obj)
				assert.Nil(t, err)
			}

			err := driver.UpdateAll(ctx, tc.givenObject, tc.givenQuery, tc.givenUpdate)
			assert.Equal(t, tc.errorExpected, err)

			var result []dummyDBObject
			err = driver.Query(ctx, tc.givenObject, &result, dbm.DBM{})
			assert.Nil(t, err)

			for i, expected := range tc.expectedNewValues() {
				assert.EqualValues(t, expected, &result[i])
			}
		})
	}
}

func TestIsErrNoRows(t *testing.T) {
	defer cleanDB(t)

	mgoDriver := mgoDriver{}

	assert.True(t, mgoDriver.IsErrNoRows(mgo.ErrNotFound))
	assert.False(t, mgoDriver.IsErrNoRows(nil))
	assert.False(t, mgoDriver.IsErrNoRows(mgo.ErrCursor))
}

func TestCount(t *testing.T) {
	defer cleanDB(t)

	dummyData := []dummyDBObject{
		{
			Name: "John", Email: "john@example.com",
			Id:      id.NewObjectID(),
			Country: dummyCountryField{CountryName: "TestCountry", Continent: "TestContinent"},
			Age:     10,
		},
		{
			Name:  "Jane",
			Email: "jane@tyk.com", Id: id.NewObjectID(),
			Country: dummyCountryField{CountryName: "TestCountry2", Continent: "TestContinent2"},
			Age:     8,
		},
		{
			Name:    "Bob",
			Email:   "bob@example.com",
			Id:      id.NewObjectID(),
			Country: dummyCountryField{CountryName: "TestCountry3", Continent: "TestContinent3"},
			Age:     25,
		},
		{
			Name: "Alice", Email: "alice@tyk.com",
			Id:      id.NewObjectID(),
			Country: dummyCountryField{CountryName: "TestCountry", Continent: "TestContinent"},
			Age:     45,
		},
		{
			Name:    "Peter",
			Email:   "peter@test.com",
			Id:      id.NewObjectID(),
			Country: dummyCountryField{CountryName: "TestCountry4", Continent: "TestContinent4"},
			Age:     12,
		},
	}

	ctx := context.Background()

	tcs := []struct {
		name        string
		prepareTc   func(*testing.T) (*mgoDriver, *dummyDBObject)
		givenFilter []dbm.DBM
		want        int
		wantErr     error
	}{
		{
			name:      "0 objects",
			want:      0,
			prepareTc: prepareEnvironment,
		},
		{
			name: "1 object",
			want: 1,
			prepareTc: func(t *testing.T) (*mgoDriver, *dummyDBObject) {
				t.Helper()

				driver, object := prepareEnvironment(t)

				err := driver.Insert(ctx, object)
				assert.Nil(t, err)

				return driver, object
			},
		},
		{
			name: "5 objects",
			want: 5,
			prepareTc: func(t *testing.T) (*mgoDriver, *dummyDBObject) {
				t.Helper()

				driver, object := prepareEnvironment(t)

				for _, obj := range dummyData {
					err := driver.Insert(ctx, &obj)
					assert.Nil(t, err)
				}

				return driver, object
			},
		},
		{
			name:        "count with filter",
			want:        2,
			givenFilter: []dbm.DBM{{"country.country_name": "TestCountry"}},
			prepareTc: func(t *testing.T) (*mgoDriver, *dummyDBObject) {
				t.Helper()

				driver, object := prepareEnvironment(t)

				for _, obj := range dummyData {
					err := driver.Insert(ctx, &obj)
					assert.Nil(t, err)
				}

				return driver, object
			},
		},
		{
			name:        "count with filter, multiple options",
			want:        1,
			givenFilter: []dbm.DBM{{"country.country_name": "TestCountry", "email": "john@example.com"}},
			prepareTc: func(t *testing.T) (*mgoDriver, *dummyDBObject) {
				t.Helper()

				driver, object := prepareEnvironment(t)

				for _, obj := range dummyData {
					err := driver.Insert(ctx, &obj)
					assert.Nil(t, err)
				}

				return driver, object
			},
		},
		{
			name:        "count with multiple filters",
			want:        0,
			wantErr:     errors.New(model.ErrorMultipleDBM),
			givenFilter: []dbm.DBM{{"country.country_name": "TestCountry"}, {"testName": "test"}},
			prepareTc:   prepareEnvironment,
		},
	}
	for _, tc := range tcs {
		t.Run(tc.name, func(t *testing.T) {
			driver, object := tc.prepareTc(t)
			defer cleanDB(t)

			got, err := driver.Count(ctx, object, tc.givenFilter...)
			assert.Equal(t, tc.want, got)
			assert.Equal(t, tc.wantErr, err)
		})
	}
}

func TestQuery(t *testing.T) {
	defer cleanDB(t)

	type args struct {
		result interface{}
		query  dbm.DBM
	}

	dummyData := []dummyDBObject{
		{Name: "John", Email: "john@example.com", Id: id.ObjectId(bson.NewObjectId()), Country: dummyCountryField{CountryName: "TestCountry", Continent: "TestContinent"}, Age: 10},
		{Name: "Jane", Email: "jane@tyk.com", Id: id.ObjectId(bson.NewObjectId()), Country: dummyCountryField{CountryName: "TestCountry2", Continent: "TestContinent2"}, Age: 8},
		{Name: "Bob", Email: "bob@example.com", Id: id.ObjectId(bson.NewObjectId()), Country: dummyCountryField{CountryName: "TestCountry3", Continent: "TestContinent3"}, Age: 25},
		{Name: "Alice", Email: "alice@tyk.com", Id: id.ObjectId(bson.NewObjectId()), Country: dummyCountryField{CountryName: "TestCountry", Continent: "TestContinent"}, Age: 45},
		{Name: "Peter", Email: "peter@test.com", Id: id.ObjectId(bson.NewObjectId()), Country: dummyCountryField{CountryName: "TestCountry4", Continent: "TestContinent4"}, Age: 12},
	}

	tests := []struct {
		name           string
		args           args
		expectedResult interface{}
		wantErr        bool
	}{
		{
			name: "4 objects",
			args: args{
				result: &[]dummyDBObject{},
				query:  nil,
			},
			expectedResult: &dummyData,
		},
		{
			name: "4 objects with limit 2",
			args: args{
				result: &[]dummyDBObject{},
				query: dbm.DBM{
					"_limit": 2,
				},
			},
			expectedResult: &[]dummyDBObject{dummyData[0], dummyData[1]},
		},
		{
			name: "4 objects with limit 2 and offset 2",
			args: args{
				result: &[]dummyDBObject{},
				query: dbm.DBM{
					"_limit":  2,
					"_offset": 2,
				},
			},
			expectedResult: &[]dummyDBObject{dummyData[2], dummyData[3]},
		},
		{
			name: "4 objects with limit 2 and offset 2 and sort by name",
			args: args{
				result: &[]dummyDBObject{},
				query: dbm.DBM{
					"_limit":  2,
					"_offset": 2,
					"_sort":   "name",
				},
			},
			expectedResult: &[]dummyDBObject{dummyData[1], dummyData[0]},
		},
		{
			name: "filter by email ending with tyk.com",
			args: args{
				result: &[]dummyDBObject{},
				query: dbm.DBM{
					"email": dbm.DBM{
						"$regex": "tyk.com$",
					},
				},
			},
			expectedResult: &[]dummyDBObject{dummyData[1], dummyData[3]},
		},
		{
			name: "filter by email ending with tyk.com and sort by name",
			args: args{
				result: &[]dummyDBObject{},
				query: dbm.DBM{
					"email": dbm.DBM{
						"$regex": "tyk.com$",
					},
					"_sort": "name",
				},
			},
			expectedResult: &[]dummyDBObject{dummyData[3], dummyData[1]},
		},
		{
			name: "filter by name starting with A",
			args: args{
				result: &dummyDBObject{},
				query: dbm.DBM{
					"name": dbm.DBM{
						"$regex": "^A",
					},
				},
			},
			expectedResult: &dummyData[3],
		},
		{
			name: "filter by name starting with J and sort by name",
			args: args{
				result: &[]dummyDBObject{},
				query: dbm.DBM{
					"name": dbm.DBM{
						"$regex": "^J",
					},
					"_sort": "name",
				},
			},
			expectedResult: &[]dummyDBObject{dummyData[1], dummyData[0]},
		},
		{
			name: "filter by country name",
			args: args{
				result: &[]dummyDBObject{},
				query: dbm.DBM{
					"country.country_name": "TestCountry",
				},
			},
			expectedResult: &[]dummyDBObject{dummyData[0], dummyData[3]},
		},
		{
			name: "filter by country name and sort by name",
			args: args{
				result: &[]dummyDBObject{},
				query: dbm.DBM{
					"country.country_name": "TestCountry",
					"_sort":                "name",
				},
			},
			expectedResult: &[]dummyDBObject{dummyData[3], dummyData[0]},
		},

		{
			name: "filter by id",
			args: args{
				result: &[]dummyDBObject{},
				query: dbm.DBM{
					"_id": dummyData[0].GetObjectID(),
				},
			},
			expectedResult: &[]dummyDBObject{dummyData[0]},
		},
		{
			name: "filter by slice of ids",
			args: args{
				result: &[]dummyDBObject{},
				query: dbm.DBM{
					"_id": dbm.DBM{
						"$in": []id.ObjectId{dummyData[0].GetObjectID(), dummyData[1].GetObjectID()},
					},
				},
			},
			expectedResult: &[]dummyDBObject{dummyData[0], dummyData[1]},
		},

		{
			name: "invalid db name",
			args: args{
				result: &[]dummyDBObject{},
				query:  dbm.DBM{},
			},
			wantErr:        true,
			expectedResult: &[]dummyDBObject{},
		},
	}
	for _, tt := range tests {
		t.Run(tt.name, func(t *testing.T) {
			driver, object := prepareEnvironment(t)
			ctx := context.Background()
			defer dropCollection(t, driver, object)

			for _, obj := range dummyData {
				err := driver.Insert(ctx, &obj)
				assert.Nil(t, err)
			}

			object.invalidCollection = tt.wantErr

			if err := driver.Query(ctx, object, tt.args.result, tt.args.query); (err != nil) != tt.wantErr {
				t.Errorf("mongoDriver.Query() error = %v, wantErr %v", err, tt.wantErr)
			}
			assert.Equal(t, tt.expectedResult, tt.args.result)
		})
	}
}

func TestDeleteWithQuery(t *testing.T) {
	defer cleanDB(t)

	driver, obj := prepareEnvironment(t)
	driver.Drop(context.Background(), obj)

	dummyData := []dummyDBObject{
		{Name: "John", Email: "john@example.com", Id: id.NewObjectID(), Country: dummyCountryField{CountryName: "TestCountry", Continent: "TestContinent"}, Age: 10},
		{Name: "Jane", Email: "jane@tyk.com", Id: id.NewObjectID(), Country: dummyCountryField{CountryName: "TestCountry2", Continent: "TestContinent2"}, Age: 8},
		{Name: "Bob", Email: "bob@example.com", Id: id.NewObjectID(), Country: dummyCountryField{CountryName: "TestCountry3", Continent: "TestContinent3"}, Age: 25},
		{Name: "Alice", Email: "alice@tyk.com", Id: id.NewObjectID(), Country: dummyCountryField{CountryName: "TestCountry", Continent: "TestContinent"}, Age: 45},
		{Name: "Peter", Email: "peter@test.com", Id: id.NewObjectID(), Country: dummyCountryField{CountryName: "TestCountry4", Continent: "TestContinent4"}, Age: 12},
	}

	tests := []struct {
		name              string
		query             []dbm.DBM
		expectedNewValues []dummyDBObject
		errorExpected     error
	}{
		{
			name:              "empty query",
			query:             []dbm.DBM{},
			expectedNewValues: []dummyDBObject{dummyData[0], dummyData[1], dummyData[2], dummyData[3], dummyData[4]},
			errorExpected:     errors.New("not found"),
		},
		{
			name: "delete by email ending with tyk.com",
			query: []dbm.DBM{
				{
					"email": dbm.DBM{
						"$regex": "tyk.com$",
					},
				},
			},
			expectedNewValues: []dummyDBObject{dummyData[0], dummyData[2], dummyData[4]},
		},
		{
			name: "delete by name starting with A",
			query: []dbm.DBM{
				{
					"name": dbm.DBM{
						"$regex": "^A",
					},
				},
			},
			expectedNewValues: []dummyDBObject{dummyData[0], dummyData[1], dummyData[2], dummyData[4]},
		},
		{
			name: "delete by country name",
			query: []dbm.DBM{{
				"country.country_name": "TestCountry",
			}},
			expectedNewValues: []dummyDBObject{dummyData[1], dummyData[2], dummyData[4]},
		},
		{
			name: "delete by id",
			query: []dbm.DBM{{
				"_id": dummyData[0].GetObjectID(),
			}},
			expectedNewValues: []dummyDBObject{dummyData[1], dummyData[2], dummyData[3], dummyData[4]},
		},
		{
			name: "delete by age",
			query: []dbm.DBM{{
				"age": 10,
			}},
			expectedNewValues: []dummyDBObject{dummyData[1], dummyData[2], dummyData[3], dummyData[4]},
		},
		{
			name: "delete by age and country name",
			query: []dbm.DBM{{
				"age":                  10,
				"country.country_name": "TestCountry",
			}},
			expectedNewValues: []dummyDBObject{dummyData[1], dummyData[2], dummyData[3], dummyData[4]},
		},
		{
			name: "delete by emails starting with j",
			query: []dbm.DBM{
				{
					"email": dbm.DBM{
						"$regex": "^j",
					},
				},
			},
			expectedNewValues: []dummyDBObject{dummyData[2], dummyData[3], dummyData[4]},
		},
		{
			name: "delete by emails starting with j and age lower than 10",
			query: []dbm.DBM{{
				"email": dbm.DBM{
					"$regex": "^j",
				},
				"age": dbm.DBM{
					"$lt": 10,
				},
			}},
			expectedNewValues: []dummyDBObject{dummyData[0], dummyData[2], dummyData[3], dummyData[4]},
		},
		{
			name: "delete invalid value",
			query: []dbm.DBM{{
				"email": dbm.DBM{
					"$regex": "^x",
				},
			}},
			expectedNewValues: []dummyDBObject{dummyData[0], dummyData[1], dummyData[2], dummyData[3], dummyData[4]},
			errorExpected:     mgo.ErrNotFound,
		},
		{
			name: "delete invalid value",
			query: []dbm.DBM{{
				"email": dbm.DBM{
					"$regex": "^x",
				},
			}, {
				"email": dbm.DBM{
					"$regex": "^x",
				},
			}},
			expectedNewValues: []dummyDBObject{dummyData[0], dummyData[1], dummyData[2], dummyData[3], dummyData[4]},
			errorExpected:     errors.New(model.ErrorMultipleQueryForSingleRow),
		},
	}

	for _, tt := range tests {
		t.Run(tt.name, func(t *testing.T) {
			driver, object := prepareEnvironment(t)
			defer dropCollection(t, driver, object)

			ctx := context.Background()

			for _, obj := range dummyData {
				err := driver.Insert(ctx, &obj)
				assert.Nil(t, err)
			}

			object.SetObjectID(id.NewObjectID())
			err := driver.Delete(ctx, object, tt.query...)
			assert.Equal(t, tt.errorExpected, err)
			if tt.errorExpected == nil {
				assert.Nil(t, err)
			} else {
				assert.NotNil(t, err)
				assert.Equal(t, tt.errorExpected, err)
			}

			var result []dummyDBObject
			err = driver.Query(ctx, object, &result, dbm.DBM{})
			assert.Nil(t, err)

			assert.EqualValues(t, tt.expectedNewValues, result)
		})
	}
}

func TestHandleStoreError(t *testing.T) {
	defer cleanDB(t)

	driver, _ := prepareEnvironment(t)

	tests := []struct {
		name     string
		inputErr error

		wantReconnect bool
	}{
		{
			name:     "Nil input error",
			inputErr: nil,
		},
		{
			name:          "Known connection error",
			inputErr:      errors.New("no reachable servers"),
			wantReconnect: true,
		},
		{
			name:     "Unknown connection error",
			inputErr: errors.New("unknown error"),
		},
		{
			name:          "i/o timeout",
			inputErr:      errors.New("i/o timeout"),
			wantReconnect: true,
		},
		{
			name:          "failing when reconnecting",
			inputErr:      errors.New("reset by peer"),
			wantReconnect: false,
		},
	}

	for _, test := range tests {
		t.Run(test.name, func(t *testing.T) {
			sess := driver.session
			defer sess.Close()

			if test.inputErr != nil {
				invalidMgo := *driver
				invalidMgo.options = model.ClientOpts{
					ConnectionString:  "mongodb://host:port/invalid",
					ConnectionTimeout: 1,
				}
				err := invalidMgo.handleStoreError(test.inputErr)
				if err == nil {
					t.Errorf("expected error to be returned when driver is nil")
				}
				return
			}

			gotErr := driver.handleStoreError(test.inputErr)

			if test.wantReconnect {
				if sess == driver.session {
					t.Errorf("session was not reconnected when it should have been")
				}
			} else {
				if sess != driver.session {
					t.Errorf("session was reconnected when it shouldn't have been")
				}
			}

			if !errors.Is(gotErr, test.inputErr) {
				t.Errorf("got error %v, want error %v", gotErr, test.inputErr)
			}
		})
	}
}

func TestIndexes(t *testing.T) {
	defer cleanDB(t)

	tcs := []struct {
		testName          string
		givenIndex        index.Index
		expectedCreateErr error
		expectedIndexes   []index.Index
		expectedGetError  error
	}{
		{
			testName:          "no index case",
			givenIndex:        index.Index{},
			expectedCreateErr: errors.New(model.ErrorIndexEmpty),
		},
		{
			testName: "simple index case",
			givenIndex: index.Index{
				Name: "test",
				Keys: []dbm.DBM{{"apiid": 1}},
			},
			expectedIndexes: []index.Index{
				{
					Name: "_id_",
					Keys: []dbm.DBM{{"_id": int32(1)}},
				},
				{
					Name: "test",
					Keys: []dbm.DBM{{"apiid": int32(1)}},
				},
			},
		},
		{
			testName: "simple index without name",
			givenIndex: index.Index{
				Name: "",
				Keys: []dbm.DBM{{"apiid": 1}},
			},
			expectedIndexes: []index.Index{
				{
					Name: "_id_",
					Keys: []dbm.DBM{{"_id": int32(1)}},
				},
				{
					Name: "apiid_1",
					Keys: []dbm.DBM{{"apiid": int32(1)}},
				},
			},
		},
		{
			testName: "composed index case",
			givenIndex: index.Index{
				Name: "logBrowser",
				Keys: []dbm.DBM{{"timestamp": -1}, {"apiid": 1}, {"orgid": 1}},
			},
			expectedIndexes: []index.Index{
				{
					Name: "_id_",
					Keys: []dbm.DBM{{"_id": int32(1)}},
				},
				{
					Name: "logBrowser",
					Keys: []dbm.DBM{{"timestamp": int32(-1)}, {"apiid": int32(1)}, {"orgid": int32(1)}},
				},
			},
		},
		{
			testName: "simple index with TTL case",
			givenIndex: index.Index{
				Name:       "test",
				Keys:       []dbm.DBM{{"apiid": 1}},
				IsTTLIndex: true,
				TTL:        1,
			},
			expectedIndexes: []index.Index{
				{
					Name: "_id_",
					Keys: []dbm.DBM{{"_id": int32(1)}},
				},
				{
					Name:       "test",
					Keys:       []dbm.DBM{{"apiid": int32(1)}},
					TTL:        1,
					IsTTLIndex: true,
				},
			},
		},
		{
			testName: "compound index with TTL case",
			givenIndex: index.Index{
				Name:       "test",
				Keys:       []dbm.DBM{{"apiid": 1}, {"orgid": -1}},
				IsTTLIndex: true,
				TTL:        1,
			},
			expectedCreateErr: errors.New(model.ErrorIndexComposedTTL),
			expectedIndexes:   []index.Index{},
		},
		{
			// cover https://www.mongodb.com/docs/drivers/go/v1.8/fundamentals/indexes/#geospatial-indexes
			testName: "compound case with string value",
			givenIndex: index.Index{
				Name: "test",
				Keys: []dbm.DBM{{"location.geo": "2dsphere"}},
			},
			expectedIndexes: []index.Index{
				{
					Name: "_id_",
					Keys: []dbm.DBM{{"_id": int32(1)}},
				},
				{
					Name: "test",
					Keys: []dbm.DBM{{"location.geo": "2dsphere"}},
				},
			},
		},
	}

	for _, tc := range tcs {
		t.Run(tc.testName, func(t *testing.T) {
			ctx := context.Background()
			driver, obj := prepareEnvironment(t)
			defer helper.ErrPrint(driver.Drop(ctx, obj))

			err := driver.CreateIndex(context.Background(), obj, tc.givenIndex)
			assert.Equal(t, tc.expectedCreateErr, err)
			if err != nil {
				return
			}

			actualIndexes, err := driver.GetIndexes(context.Background(), obj)
			assert.Equal(t, tc.expectedCreateErr, err)

			assert.Len(t, actualIndexes, len(tc.expectedIndexes))
			assert.EqualValues(t, tc.expectedIndexes, actualIndexes)
		})
	}
}

func TestPing(t *testing.T) {
	defer cleanDB(t)

	t.Run("ping ok", func(t *testing.T) {
		driver, _ := prepareEnvironment(t)
		err := driver.Ping(context.Background())
		assert.Nil(t, err)
	})
	t.Run("ping sess closed", func(t *testing.T) {
		driver, _ := prepareEnvironment(t)
		driver.Close()
		err := driver.Ping(context.Background())
		assert.NotNil(t, err)
		assert.Equal(t, errors.New(model.ErrorSessionClosed), err)
	})
	t.Run("ping internal sess closed", func(t *testing.T) {
		driver, _ := prepareEnvironment(t)
		driver.session.Close()
		err := driver.Ping(context.Background())
		assert.NotNil(t, err)
		assert.Equal(t, errors.New(model.ErrorSessionClosed+" from panic"), err)
	})
}

func TestHasTable(t *testing.T) {
	defer cleanDB(t)

	t.Run("HasTable sess closed", func(t *testing.T) {
		driver, _ := prepareEnvironment(t)
		driver.Close()
		// Test when session is nil
		result, err := driver.HasTable(context.Background(), "dummy")
		assert.NotNil(t, err)
		assert.Equal(t, errors.New(model.ErrorSessionClosed), err)
		assert.False(t, result)
	})
	t.Run("HasTable internat sess closed", func(t *testing.T) {
		// Test when session is closed
		driver, _ := prepareEnvironment(t)
		driver.session.Close() // mock a closed session
		result, err := driver.HasTable(context.Background(), "dummy")
		assert.NotNil(t, err)
		assert.Equal(t, errors.New(model.ErrorSessionClosed+" from panic"), err)
		assert.False(t, result)
	})

	t.Run("HasTable ok", func(t *testing.T) {
		// Test when collection exists
		driver, object := prepareEnvironment(t)
		err := driver.Insert(context.Background(), object)
		assert.Nil(t, err)
		defer dropCollection(t, driver, object)
		result, err := driver.HasTable(context.Background(), "dummy")
		assert.Nil(t, err)
		assert.True(t, result)
	})

	t.Run("HasTable when collection does not exist", func(t *testing.T) {
		// Test when collection does not exist
		driver, _ := prepareEnvironment(t)
		result, err := driver.HasTable(context.Background(), "dummy")
		assert.Nil(t, err)
		assert.False(t, result)
	})
}

<<<<<<< HEAD
func TestAutoMigrate(t *testing.T) {
	t.Run("AutoMigrate 1 object with no opts", func(t *testing.T) {
		driver, obj := prepareEnvironment(t)
		defer dropCollection(t, driver, obj)
		colNames, err := driver.db.CollectionNames()
		assert.Nil(t, err)

		for _, colName := range colNames {
			err := driver.db.C(colName).DropCollection()
			assert.Nil(t, err)
		}

		objs := []id.DBObject{obj}

		err = driver.AutoMigrate(context.Background(), objs)
		assert.Nil(t, err)

		cols, err := driver.db.CollectionNames()
		assert.Nil(t, err)

		assert.Len(t, cols, 1)
		assert.Equal(t, "dummy", cols[0])
	})

	t.Run("AutoMigrate 1 object with opts", func(t *testing.T) {
		driver, obj := prepareEnvironment(t)
		defer dropCollection(t, driver, obj)
		colNames, err := driver.db.CollectionNames()
		assert.Nil(t, err)

		for _, colName := range colNames {
			err := driver.db.C(colName).DropCollection()
			assert.Nil(t, err)
		}

		objs := []id.DBObject{obj}
		opt := dbm.DBM{
			"capped":   true,
			"maxBytes": 1234,
		}

		err = driver.AutoMigrate(context.Background(), objs, opt)
		assert.Nil(t, err)

		cols, err := driver.db.CollectionNames()
		assert.Nil(t, err)

		assert.Len(t, cols, 1)
		assert.Equal(t, "dummy", cols[0])

		stats := bson.M{}
		err = driver.db.Run(bson.M{"collStats": "dummy"}, &stats)
		assert.Nil(t, err)

		assert.True(t, stats["capped"].(bool))
	})

	t.Run("AutoMigrate 1 object with multiple opts", func(t *testing.T) {
		driver, obj := prepareEnvironment(t)
		colNames, err := driver.db.CollectionNames()
		assert.Nil(t, err)

		for _, colName := range colNames {
			err := driver.db.C(colName).DropCollection()
			assert.Nil(t, err)
		}

		objs := []id.DBObject{obj}
		opt := dbm.DBM{
			"capped":   true,
			"maxBytes": 1234,
		}
		opt2 := dbm.DBM{
			"size": 1234,
		}

		err = driver.AutoMigrate(context.Background(), objs, opt, opt2)
		assert.NotNil(t, err)
		assert.Equal(t, err.Error(), model.ErrorRowOptDiffLenght)
	})
=======
func TestDropDatabase(t *testing.T) {
	defer cleanDB(t)
	driver, object := prepareEnvironment(t)

	initialDatabases, err := driver.session.DatabaseNames()
	if err != nil {
		t.Fatal(err)
	}

	initialDatabaseCount := len(initialDatabases)
	// insert object so we force the database-collection creation
	err = driver.Insert(context.Background(), object)
	if err != nil {
		t.Fatal(err)
	}

	err = driver.DropDatabase(context.Background())
	if err != nil {
		t.Fatal(err)
	}

	databases, err := driver.session.DatabaseNames()
	if err != nil {
		t.Fatal(err)
	}

	assert.Equal(t, initialDatabaseCount, len(databases))
>>>>>>> 13ca1143
}<|MERGE_RESOLUTION|>--- conflicted
+++ resolved
@@ -1310,7 +1310,6 @@
 	})
 }
 
-<<<<<<< HEAD
 func TestAutoMigrate(t *testing.T) {
 	t.Run("AutoMigrate 1 object with no opts", func(t *testing.T) {
 		driver, obj := prepareEnvironment(t)
@@ -1391,7 +1390,8 @@
 		assert.NotNil(t, err)
 		assert.Equal(t, err.Error(), model.ErrorRowOptDiffLenght)
 	})
-=======
+ }
+
 func TestDropDatabase(t *testing.T) {
 	defer cleanDB(t)
 	driver, object := prepareEnvironment(t)
@@ -1419,5 +1419,4 @@
 	}
 
 	assert.Equal(t, initialDatabaseCount, len(databases))
->>>>>>> 13ca1143
 }