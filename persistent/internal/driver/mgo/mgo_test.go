package mgo

import (
	"context"
	"reflect"
	"strconv"
	"testing"

	"github.com/TykTechnologies/storage/persistent/id"
	"github.com/TykTechnologies/storage/persistent/internal/model"
	"github.com/stretchr/testify/assert"
	"gopkg.in/mgo.v2"
	"gopkg.in/mgo.v2/bson"
)

type dummyDBObject struct {
<<<<<<< HEAD
	Id                id.OID            `bson:"_id,omitempty"`
	Name              string            `bson:"name"`
	Email             string            `bson:"email"`
	Country           dummyCountryField `bson:"country"`
	Age               int               `bson:"age"`
	invalidCollection bool
}

type dummyCountryField struct {
	CountryName string `bson:"country_name"`
	Continent   string `bson:"continent"`
=======
	Id    id.ObjectId `bson:"_id,omitempty"`
	Name  string      `bson:"name"`
	Email string      `bson:"email"`
>>>>>>> b78bab6c
}

func (d dummyDBObject) GetObjectID() id.ObjectId {
	return d.Id
}

func (d *dummyDBObject) SetObjectID(id id.ObjectId) {
	d.Id = id
}

func (d dummyDBObject) TableName() string {
	if d.invalidCollection {
		return ""
	}
	return "dummy"
}

// prepareEnvironment returns a new mgo driver connection and a dummy object to test
func prepareEnvironment(t *testing.T) (*mgoDriver, *dummyDBObject, *mgo.Session) {
	t.Helper()
	// create a new mgo driver connection
	mgo, err := NewMgoDriver(&model.ClientOpts{
		ConnectionString: "mongodb://localhost:27017/test",
		UseSSL:           false,
	})
	if err != nil {
		t.Fatal(err)
	}
	// create a new dummy object
	object := &dummyDBObject{
		Name:    "test",
		Email:   "test@test.com",
		Country: dummyCountryField{CountryName: "test_country", Continent: "test_continent"},
		Age:     10,
	}

	// create a session
	sess := mgo.session.Copy()
	dropCollection(sess, object, t)

	return mgo, object, sess
}

func cleanEnvironment(t *testing.T, object *dummyDBObject, sess *mgo.Session) {
	t.Helper()

	object.invalidCollection = false
	dropCollection(sess, object, t)
	sess.Close()
}

func TestInsert(t *testing.T) {
	mgo, object, sess := prepareEnvironment(t)
	defer cleanEnvironment(t, object, sess)

	// insert the object into the database
	err := mgo.Insert(context.Background(), object)
	assert.Nil(t, err)

	// check if the object was inserted
	col := sess.DB("").C(object.TableName())

	var result dummyDBObject
	err = col.Find(bson.M{"_id": object.GetObjectID()}).One(&result)
	assert.Nil(t, err)

	assert.Equal(t, object.Name, result.Name)
	assert.Equal(t, object.Email, result.Email)
	assert.Equal(t, object.Country, result.Country)
	assert.Equal(t, object.Age, result.Age)
	assert.Equal(t, object.GetObjectID(), result.GetObjectID())
}

func TestDelete(t *testing.T) {
	mgo, object, sess := prepareEnvironment(t)
	defer cleanEnvironment(t, object, sess)

	// insert the object into the database
	err := mgo.Insert(context.Background(), object)
	assert.Nil(t, err)

	// check if the object was inserted
	col := sess.DB("").C(object.TableName())

	var result dummyDBObject
	err = col.Find(bson.M{"_id": object.GetObjectID()}).One(&result)
	assert.Nil(t, err)

	assert.Equal(t, object.Name, result.Name)
	assert.Equal(t, object.Email, result.Email)
	assert.Equal(t, object.Country, result.Country)
	assert.Equal(t, object.Age, result.Age)
	assert.Equal(t, object.GetObjectID(), result.GetObjectID())

	// delete the object from the database
	err = mgo.Delete(context.Background(), object)
	assert.Nil(t, err)

	// check if the object was deleted
	err = col.Find(bson.M{"_id": object.GetObjectID()}).One(&result)
	assert.NotNil(t, err)
	assert.True(t, mgo.IsErrNoRows(err))
}

func TestUpdate(t *testing.T) {
	mgo, object, sess := prepareEnvironment(t)
	defer cleanEnvironment(t, object, sess)
	// insert the object into the database
	err := mgo.Insert(context.Background(), object)
	assert.Nil(t, err)

	// check if the object was inserted
	col := sess.DB("").C(object.TableName())

	defer func() {
		err = mgo.Delete(context.Background(), object)
		if err != nil {
			t.Fatal("Error deleting object", err)
		}
	}()

	var result dummyDBObject
	err = col.Find(bson.M{"_id": object.GetObjectID()}).One(&result)
	assert.Nil(t, err)

	assert.Equal(t, object.Name, result.Name)
	assert.Equal(t, object.Email, result.Email)
	assert.Equal(t, object.Country, result.Country)
	assert.Equal(t, object.Age, result.Age)
	assert.Equal(t, object.GetObjectID(), result.GetObjectID())

	// update the object
	object.Name = "test2"
	object.Email = "test2@test2.com"
	object.Age = 20
	err = mgo.Update(context.Background(), object)
	assert.Nil(t, err)

	// check if the object was updated
	err = col.Find(bson.M{"_id": object.GetObjectID()}).One(&result)
	assert.Nil(t, err)

	assert.Equal(t, object.Name, result.Name)
	assert.Equal(t, object.Email, result.Email)
	assert.Equal(t, object.GetObjectID(), result.GetObjectID())
}

func TestIsErrNoRows(t *testing.T) {
	mgoDriver := mgoDriver{}

	assert.True(t, mgoDriver.IsErrNoRows(mgo.ErrNotFound))
	assert.False(t, mgoDriver.IsErrNoRows(nil))
	assert.False(t, mgoDriver.IsErrNoRows(mgo.ErrCursor))
}

func TestCount(t *testing.T) {
	tests := []struct {
		name    string
		want    int
		wantErr bool
	}{
		{
			name: "0 objects",
			want: 0,
		},
		{
			name: "1 object",
			want: 1,
		},
		{
			name: "2 objects",
			want: 2,
		},
		{
			name: "10 objects",
			want: 10,
		},
		{
			name:    "failing because of invalid table name",
			want:    0,
			wantErr: true,
		},
	}
	for _, tt := range tests {
		t.Run(tt.name, func(t *testing.T) {
			mgo, object, sess := prepareEnvironment(t)
			defer cleanEnvironment(t, object, sess)

			for i := 0; i < tt.want; i++ {
				object = &dummyDBObject{
					Name:  "test" + strconv.Itoa(i),
					Email: "test@test.com",
					Country: dummyCountryField{
						CountryName: "TestCountry" + strconv.Itoa(i),
						Continent:   "TestContinent",
					},
					Age: i,
				}

				err := mgo.Insert(context.Background(), object)
				assert.Nil(t, err)
			}

			object.invalidCollection = tt.wantErr

			got, err := mgo.Count(context.Background(), object)
			if (err != nil) != tt.wantErr {
				t.Errorf("mgoDriver.Count() error = %v, wantErr %v", err, tt.wantErr)
				return
			}
			if got != tt.want {
				t.Errorf("mgoDriver.Count() = %v, want %v", got, tt.want)
			}
		})
	}
}

func dropCollection(sess *mgo.Session, object *dummyDBObject, t *testing.T) {
	col := sess.DB("").C(object.TableName())
	err := col.DropCollection()
	if err != nil {
		// If no object has been inserted yet, the collection does not exist
		if err.Error() != "ns not found" {
			t.Fatal("Error dropping collection", err)
		}
	}
}

func TestQuery(t *testing.T) {
	type args struct {
		result interface{}
		query  model.DBM
	}

	dummyData := []dummyDBObject{
		{Name: "John", Email: "john@example.com", Id: id.OID(bson.NewObjectId().Hex()), Country: dummyCountryField{CountryName: "TestCountry", Continent: "TestContinent"}, Age: 10},
		{Name: "Jane", Email: "jane@tyk.com", Id: id.OID(bson.NewObjectId().Hex()), Country: dummyCountryField{CountryName: "TestCountry2", Continent: "TestContinent2"}, Age: 8},
		{Name: "Bob", Email: "bob@example.com", Id: id.OID(bson.NewObjectId().Hex()), Country: dummyCountryField{CountryName: "TestCountry3", Continent: "TestContinent3"}, Age: 25},
		{Name: "Alice", Email: "alice@tyk.com", Id: id.OID(bson.NewObjectId().Hex()), Country: dummyCountryField{CountryName: "TestCountry", Continent: "TestContinent"}, Age: 45},
		{Name: "Peter", Email: "peter@test.com", Id: id.OID(bson.NewObjectId().Hex()), Country: dummyCountryField{CountryName: "TestCountry4", Continent: "TestContinent4"}, Age: 12},
	}

	tests := []struct {
		name           string
		args           args
		expectedResult interface{}
		wantErr        bool
	}{
		{
			name: "4 objects",
			args: args{
				result: &[]dummyDBObject{},
				query:  model.DBM{},
			},
			expectedResult: &dummyData,
		},
		{
			name: "4 objects with limit 2",
			args: args{
				result: &[]dummyDBObject{},
				query: model.DBM{
					"_limit": 2,
				},
			},
			expectedResult: &[]dummyDBObject{dummyData[0], dummyData[1]},
		},
		{
			name: "4 objects with limit 2 and offset 2",
			args: args{
				result: &[]dummyDBObject{},
				query: model.DBM{
					"_limit":  2,
					"_offset": 2,
				},
			},
			expectedResult: &[]dummyDBObject{dummyData[2], dummyData[3]},
		},
		{
			name: "4 objects with limit 2 and offset 2 and sort by name",
			args: args{
				result: &[]dummyDBObject{},
				query: model.DBM{
					"_limit":  2,
					"_offset": 2,
					"_sort":   "name",
				},
			},
			expectedResult: &[]dummyDBObject{dummyData[1], dummyData[0]},
		},
		{
			name: "filter by email ending with tyk.com",
			args: args{
				result: &[]dummyDBObject{},
				query: model.DBM{
					"email": model.DBM{
						"$regex": "tyk.com$",
					},
				},
			},
			expectedResult: &[]dummyDBObject{dummyData[1], dummyData[3]},
		},
		{
			name: "filter by email ending with tyk.com and sort by name",
			args: args{
				result: &[]dummyDBObject{},
				query: model.DBM{
					"email": model.DBM{
						"$regex": "tyk.com$",
					},
					"_sort": "name",
				},
			},
			expectedResult: &[]dummyDBObject{dummyData[3], dummyData[1]},
		},
		{
			name: "filter by name starting with A",
			args: args{
				result: &dummyDBObject{},
				query: model.DBM{
					"name": model.DBM{
						"$regex": "^A",
					},
				},
			},
			expectedResult: &dummyData[3],
		},
		{
			name: "filter by name starting with J and sort by name",
			args: args{
				result: &[]dummyDBObject{},
				query: model.DBM{
					"name": model.DBM{
						"$regex": "^J",
					},
					"_sort": "name",
				},
			},
			expectedResult: &[]dummyDBObject{dummyData[1], dummyData[0]},
		},
		{
			name: "filter by country name",
			args: args{
				result: &[]dummyDBObject{},
				query: model.DBM{
					"country.country_name": "TestCountry",
				},
			},
			expectedResult: &[]dummyDBObject{dummyData[0], dummyData[3]},
		},
		{
			name: "filter by country name and sort by name",
			args: args{
				result: &[]dummyDBObject{},
				query: model.DBM{
					"country.country_name": "TestCountry",
					"_sort":                "name",
				},
			},
			expectedResult: &[]dummyDBObject{dummyData[3], dummyData[0]},
		},

		{
			name: "filter by id",
			args: args{
				result: &[]dummyDBObject{},
				query: model.DBM{
					"_id": dummyData[0].GetObjectID(),
				},
			},
			expectedResult: &[]dummyDBObject{dummyData[0]},
		},
		{
			name: "filter by slice of ids",
			args: args{
				result: &[]dummyDBObject{},
				query: model.DBM{
					"_id": model.DBM{
						"$in": []string{string(dummyData[0].GetObjectID()), string(dummyData[1].GetObjectID())},
					},
				},
			},
			expectedResult: &[]dummyDBObject{dummyData[0], dummyData[1]},
		},

		{
			name: "invalid db name",
			args: args{
				result: &[]dummyDBObject{},
				query:  model.DBM{},
			},
			wantErr:        true,
			expectedResult: &[]dummyDBObject{},
		},
	}
	for _, tt := range tests {
		t.Run(tt.name, func(t *testing.T) {
			mgo, object, sess := prepareEnvironment(t)
			defer cleanEnvironment(t, object, sess)

			for _, obj := range dummyData {
				err := mgo.Insert(context.Background(), &obj)
				assert.Nil(t, err)
			}

			object.invalidCollection = tt.wantErr

			if err := mgo.Query(context.Background(), object, tt.args.result, tt.args.query); (err != nil) != tt.wantErr {
				t.Errorf("mgoDriver.Query() error = %v, wantErr %v", err, tt.wantErr)
			}
			assert.Equal(t, tt.expectedResult, tt.args.result)
		})
	}
}

func TestBuildQuery(t *testing.T) {
	tests := []struct {
		name   string
		input  model.DBM
		output bson.M
	}{
		{
			name:   "Test empty input",
			input:  model.DBM{},
			output: bson.M{},
		},
		{
			name: "Test with nested query",
			input: model.DBM{
				"name": model.DBM{
					"$ne": "123",
				},
			},
			output: bson.M{
				"name": bson.M{
					"$ne": "123",
				},
			},
		},
		{
			name: "Test with $in query",
			input: model.DBM{
				"age": []int{20, 30, 40},
			},
			output: bson.M{
				"age": bson.M{
					"$in": []int{20, 30, 40},
				},
			},
		},
		{
			name: "Test with _id",
			input: model.DBM{
				"_id": bson.ObjectIdHex("61634c7b5f46cc8c296edc36"),
			},
			output: bson.M{
				"_id": bson.ObjectIdHex("61634c7b5f46cc8c296edc36"),
			},
		},
		{
			name: "Test with invalid _id",
			input: model.DBM{
				"_id": "invalid_id",
			},
			output: bson.M{
				"_id": "invalid_id",
			},
		},
		{
			name: "Test with $regex",
			input: model.DBM{
				"name": model.DBM{
					"$regex": "tyk.com$",
				},
			},
			output: bson.M{
				"name": bson.M{
					"$regex": "tyk.com$",
				},
			},
		},

		{
			name: "Test with $in",
			input: model.DBM{
				"age": model.DBM{
					"$in": []int{25, 30, 35},
				},
			},
			output: bson.M{
				"age": bson.M{
					"$in": []int{25, 30, 35},
				},
			},
		},
		{
			name: "Test with $i",
			input: model.DBM{
				"name": model.DBM{
					"$i": "tyk",
				},
			},
			output: bson.M{
				"name": &bson.RegEx{
					Pattern: "^tyk$",
					Options: "i",
				},
			},
		},
		{
			name: "Test with $text",
			input: model.DBM{
				"name": model.DBM{
					"$text": "tyk",
				},
			},
			output: bson.M{
				"name": bson.M{
					"$regex": bson.RegEx{
						Pattern: "tyk",
						Options: "i",
					},
				},
			},
		},
		{
			name: "Test with unsupported operator",
			input: model.DBM{
				"name": model.DBM{
					"$foo": "bar",
				},
			},
			output: bson.M{
				"name": bson.M{
					"$foo": "bar",
				},
			},
		},
		{
			name: "Test with slice of strings and _id key",
			input: model.DBM{
				"_id": []string{"61634c7b5f46cc8c296edc36", "61634c7b5f46cc8c296edc37"},
			},
			output: bson.M{
				"_id": bson.M{
					"$in": []bson.ObjectId{
						bson.ObjectIdHex("61634c7b5f46cc8c296edc36"),
						bson.ObjectIdHex("61634c7b5f46cc8c296edc37"),
					},
				},
			},
		},
		{
			name: "Test with $min",
			input: model.DBM{
				"age": model.DBM{
					"$min": 20,
				},
			},
			output: bson.M{
				"age": bson.M{
					"$min": 20,
				},
			},
		},
		{
			name: "Test with $max",
			input: model.DBM{
				"age": model.DBM{
					"$max": 20,
				},
			},
			output: bson.M{
				"age": bson.M{
					"$max": 20,
				},
			},
		},
		{
			name: "Test with $inc",
			input: model.DBM{
				"age": model.DBM{
					"$inc": 20,
				},
			},
			output: bson.M{
				"age": bson.M{
					"$inc": 20,
				},
			},
		},
		{
			name: "Test with $set",
			input: model.DBM{
				"age": model.DBM{
					"$set": 20,
				},
			},
			output: bson.M{
				"age": bson.M{
					"$set": 20,
				},
			},
		},
		{
			name: "Default value",
			input: model.DBM{
				"name":      "John",
				"age":       30,
				"is_active": true,
			},
			output: bson.M{
				"name":      "John",
				"age":       30,
				"is_active": true,
			},
		},
	}

	for _, test := range tests {
		t.Run(test.name, func(t *testing.T) {
			mgodriver := mgoDriver{}
			result := mgodriver.buildQuery(test.input)

			if !reflect.DeepEqual(result, test.output) {
				t.Errorf("Expected output %v, but got %v", test.output, result)
			}
		})
	}
}<|MERGE_RESOLUTION|>--- conflicted
+++ resolved
@@ -14,8 +14,7 @@
 )
 
 type dummyDBObject struct {
-<<<<<<< HEAD
-	Id                id.OID            `bson:"_id,omitempty"`
+	Id                id.ObjectId       `bson:"_id,omitempty"`
 	Name              string            `bson:"name"`
 	Email             string            `bson:"email"`
 	Country           dummyCountryField `bson:"country"`
@@ -26,11 +25,6 @@
 type dummyCountryField struct {
 	CountryName string `bson:"country_name"`
 	Continent   string `bson:"continent"`
-=======
-	Id    id.ObjectId `bson:"_id,omitempty"`
-	Name  string      `bson:"name"`
-	Email string      `bson:"email"`
->>>>>>> b78bab6c
 }
 
 func (d dummyDBObject) GetObjectID() id.ObjectId {
@@ -266,11 +260,11 @@
 	}
 
 	dummyData := []dummyDBObject{
-		{Name: "John", Email: "john@example.com", Id: id.OID(bson.NewObjectId().Hex()), Country: dummyCountryField{CountryName: "TestCountry", Continent: "TestContinent"}, Age: 10},
-		{Name: "Jane", Email: "jane@tyk.com", Id: id.OID(bson.NewObjectId().Hex()), Country: dummyCountryField{CountryName: "TestCountry2", Continent: "TestContinent2"}, Age: 8},
-		{Name: "Bob", Email: "bob@example.com", Id: id.OID(bson.NewObjectId().Hex()), Country: dummyCountryField{CountryName: "TestCountry3", Continent: "TestContinent3"}, Age: 25},
-		{Name: "Alice", Email: "alice@tyk.com", Id: id.OID(bson.NewObjectId().Hex()), Country: dummyCountryField{CountryName: "TestCountry", Continent: "TestContinent"}, Age: 45},
-		{Name: "Peter", Email: "peter@test.com", Id: id.OID(bson.NewObjectId().Hex()), Country: dummyCountryField{CountryName: "TestCountry4", Continent: "TestContinent4"}, Age: 12},
+		{Name: "John", Email: "john@example.com", Id: id.ObjectId(bson.NewObjectId().Hex()), Country: dummyCountryField{CountryName: "TestCountry", Continent: "TestContinent"}, Age: 10},
+		{Name: "Jane", Email: "jane@tyk.com", Id: id.ObjectId(bson.NewObjectId().Hex()), Country: dummyCountryField{CountryName: "TestCountry2", Continent: "TestContinent2"}, Age: 8},
+		{Name: "Bob", Email: "bob@example.com", Id: id.ObjectId(bson.NewObjectId().Hex()), Country: dummyCountryField{CountryName: "TestCountry3", Continent: "TestContinent3"}, Age: 25},
+		{Name: "Alice", Email: "alice@tyk.com", Id: id.ObjectId(bson.NewObjectId().Hex()), Country: dummyCountryField{CountryName: "TestCountry", Continent: "TestContinent"}, Age: 45},
+		{Name: "Peter", Email: "peter@test.com", Id: id.ObjectId(bson.NewObjectId().Hex()), Country: dummyCountryField{CountryName: "TestCountry4", Continent: "TestContinent4"}, Age: 12},
 	}
 
 	tests := []struct {
