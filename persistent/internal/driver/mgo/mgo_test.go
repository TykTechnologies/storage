--- conflicted
+++ resolved
@@ -1008,43 +1008,23 @@
 		driver.Close()
 		// Test when session is nil
 		result, err := driver.HasTable(context.Background(), "dummy")
-<<<<<<< HEAD
-		if result || err == nil || err.Error() != model.ErrorSessionClosed {
-			t.Errorf("HasTable(): unexpected result or error, result=%v, err=%v", result, err)
-		}
-=======
 		assert.NotNil(t, err)
 		assert.Equal(t, errors.New(model.ErrorSessionClosed), err)
 		assert.False(t, result)
->>>>>>> 98e63a8a
 	})
 	t.Run("HasTable internat sess closed", func(t *testing.T) {
 		// Test when session is closed
 		driver, _ := prepareEnvironment(t)
 		driver.session.Close() // mock a closed session
 		result, err := driver.HasTable(context.Background(), "dummy")
-<<<<<<< HEAD
-		if result || err == nil || err.Error() != model.ErrorSessionClosed+" from panic" {
-			t.Errorf("HasTable(): unexpected result or error, result=%v, err=%v", result, err)
-		}
-=======
 		assert.NotNil(t, err)
 		assert.Equal(t, errors.New(model.ErrorSessionClosed+" from panic"), err)
 		assert.False(t, result)
->>>>>>> 98e63a8a
 	})
 
 	t.Run("HasTable ok", func(t *testing.T) {
 		// Test when collection exists
 		driver, object := prepareEnvironment(t)
-<<<<<<< HEAD
-		driver.Insert(context.Background(), object)
-		defer dropCollection(t, driver, object)
-		result, err := driver.HasTable(context.Background(), "dummy")
-		if !result || err != nil {
-			t.Errorf("HasTable(): unexpected result or error, result=%v, err=%v", result, err)
-		}
-=======
 		err := driver.Insert(context.Background(), object)
 		if err != nil {
 			t.Errorf("HasTable(): unexpected error, err=%v", err)
@@ -1053,20 +1033,13 @@
 		result, err := driver.HasTable(context.Background(), "dummy")
 		assert.Nil(t, err)
 		assert.True(t, result)
->>>>>>> 98e63a8a
 	})
 
 	t.Run("HasTable when collection does not exist", func(t *testing.T) {
 		// Test when collection does not exist
 		driver, _ := prepareEnvironment(t)
 		result, err := driver.HasTable(context.Background(), "dummy")
-<<<<<<< HEAD
-		if result || err != nil {
-			t.Errorf("HasTable(): unexpected result or error, result=%v, err=%v", result, err)
-		}
-=======
 		assert.Nil(t, err)
 		assert.False(t, result)
->>>>>>> 98e63a8a
 	})
 }