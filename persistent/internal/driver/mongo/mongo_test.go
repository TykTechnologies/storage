package mongo

import (
	"context"
	"errors"
	"strconv"
	"testing"

	"github.com/TykTechnologies/storage/persistent/dbm"
	"github.com/TykTechnologies/storage/persistent/id"
	"github.com/TykTechnologies/storage/persistent/index"
	"github.com/TykTechnologies/storage/persistent/internal/helper"
	"github.com/TykTechnologies/storage/persistent/internal/model"
	"github.com/stretchr/testify/assert"
	"go.mongodb.org/mongo-driver/bson"
	"go.mongodb.org/mongo-driver/mongo"
)

type dummyDBObject struct {
	Id      id.ObjectId       `bson:"_id,omitempty"`
	Name    string            `bson:"testName"`
	Email   string            `bson:"email"`
	Country dummyCountryField `bson:"country"`
	Age     int               `bson:"age"`
}

type dummyCountryField struct {
	CountryName string `bson:"country_name"`
	Continent   string `bson:"continent"`
}

func (d dummyDBObject) GetObjectID() id.ObjectId {
	return d.Id
}

func (d *dummyDBObject) SetObjectID(id id.ObjectId) {
	d.Id = id
}

func (d dummyDBObject) TableName() string {
	return "dummy"
}

func prepareEnvironment(t *testing.T) (*mongoDriver, *dummyDBObject) {
	t.Helper()
	// create a new mongo driver connection
	mongo, err := NewMongoDriver(&model.ClientOpts{
		ConnectionString: "mongodb://localhost:27017/test",
		UseSSL:           false,
	})
	if err != nil {
		t.Fatal(err)
	}
	// create a new dummy object
	object := &dummyDBObject{
		Name:  "test",
		Email: "test@test.com",
	}

	return mongo, object
}

func cleanDB(t *testing.T) {
	t.Helper()
	d, _ := prepareEnvironment(t)
	helper.ErrPrint(d.client.Database(d.database).Drop(context.Background()))
}

func TestNewMongoDriver(t *testing.T) {
	defer cleanDB(t)

	t.Run("new driver with connection string", func(t *testing.T) {
		newDriver, err := NewMongoDriver(&model.ClientOpts{
			ConnectionString: "mongodb://localhost:27017/test",
		})

		assert.Nil(t, err)
		assert.NotNil(t, newDriver)
		assert.NotNil(t, newDriver.lifeCycle)
		assert.NotNil(t, newDriver.options)
		assert.Nil(t, newDriver.client.Ping(context.Background(), nil))
	})
	t.Run("new driver with invalid connection string", func(t *testing.T) {
		newDriver, err := NewMongoDriver(&model.ClientOpts{
			ConnectionString:  "test",
			ConnectionTimeout: 1,
		})

		assert.NotNil(t, err)
		assert.Equal(t, "invalid connection string", err.Error())
		assert.Nil(t, newDriver)
	})
	t.Run("new driver without connection string", func(t *testing.T) {
		newDriver, err := NewMongoDriver(&model.ClientOpts{})

		assert.NotNil(t, err)
		assert.Equal(t, "can't connect without connection string", err.Error())
		assert.Nil(t, newDriver)
	})
}

func TestInsert(t *testing.T) {
	defer cleanDB(t)

	driver, object := prepareEnvironment(t)
	ctx := context.Background()

	// insert the object into the database
	err := driver.Insert(ctx, object)
	assert.Nil(t, err)
	// delete the collection
	defer driver.Drop(ctx, object)

	// check if the object was inserted
	var result dummyDBObject
	err = driver.Query(ctx, object, &result, dbm.DBM{"_id": object.GetObjectID()})
	assert.Nil(t, err)

	assert.Equal(t, object.Name, result.Name)
	assert.Equal(t, object.Email, result.Email)
	assert.Equal(t, object.GetObjectID(), result.GetObjectID())
}

func TestDelete(t *testing.T) {
	defer cleanDB(t)

	driver, object := prepareEnvironment(t)
	ctx := context.Background()

	t.Run("deleting a existing object", func(t *testing.T) {
		// insert the object into the database
		err := driver.Insert(ctx, object)
		assert.Nil(t, err)
		// delete the collection
		defer driver.Drop(ctx, object)

		// validates that the object was inserted
		var result dummyDBObject
		err = driver.Query(ctx, object, &result, dbm.DBM{"_id": object.GetObjectID()})
		assert.Nil(t, err)
		assert.Equal(t, object.Name, result.Name)
		assert.Equal(t, object.Email, result.Email)
		assert.Equal(t, object.GetObjectID(), result.GetObjectID())

		// delete the object from the database
		err = driver.Delete(ctx, object)
		assert.Nil(t, err)

		// check if the object was deleted
		err = driver.Query(ctx, object, &result, dbm.DBM{"_id": object.GetObjectID()})
		assert.NotNil(t, err)
		assert.True(t, driver.IsErrNoRows(err))
	})

	t.Run("deleting a non existent object", func(t *testing.T) {
		// delete the object from the database
		object.SetObjectID(id.NewObjectID())
		err := driver.Delete(ctx, object)
		assert.NotNil(t, err)
		assert.True(t, driver.IsErrNoRows(err))
	})
}

func TestCount(t *testing.T) {
	defer cleanDB(t)

	ctx := context.Background()

	tcs := []struct {
		name      string
		prepareTc func(*testing.T) (*mongoDriver, *dummyDBObject)
		want      int
		wantErr   error
	}{
		{
			name: "0 objects",
			want: 0,
			prepareTc: func(t *testing.T) (*mongoDriver, *dummyDBObject) {
				return prepareEnvironment(t)
			},
		},
		{
			name: "1 object",
			want: 1,
			prepareTc: func(t *testing.T) (*mongoDriver, *dummyDBObject) {
				driver, object := prepareEnvironment(t)

				err := driver.Insert(ctx, object)
				assert.Nil(t, err)

				return driver, object
			},
		},
		{
			name: "10 objects",
			want: 10,
			prepareTc: func(t *testing.T) (*mongoDriver, *dummyDBObject) {
				driver, object := prepareEnvironment(t)

				for i := 0; i < 10; i++ {
					object = &dummyDBObject{
						Name:  "test" + strconv.Itoa(i),
						Email: "test@test.com",
					}

					err := driver.Insert(ctx, object)
					assert.Nil(t, err)
				}

				return driver, object
			},
		},
		{
			name: "error when counting on closed connection ",
			want: 0,
			prepareTc: func(t *testing.T) (*mongoDriver, *dummyDBObject) {
				driver, object := prepareEnvironment(t)

				driver.Close()

				return driver, object
			},
			wantErr: errors.New("client is disconnected"),
		},
	}
	for _, tc := range tcs {
		t.Run(tc.name, func(t *testing.T) {
			driver, object := tc.prepareTc(t)
			defer driver.Drop(ctx, object)

			got, err := driver.Count(ctx, object)
			assert.Equal(t, tc.want, got)
			assert.Equal(t, tc.wantErr, err)
		})
	}
}

func TestQuery(t *testing.T) {
	defer cleanDB(t)

	type args struct {
		result interface{}
		query  dbm.DBM
	}

	dummyData := []dummyDBObject{
		{Name: "John", Email: "john@example.com", Id: id.NewObjectID(), Country: dummyCountryField{CountryName: "TestCountry", Continent: "TestContinent"}, Age: 10},
		{Name: "Jane", Email: "jane@tyk.com", Id: id.NewObjectID(), Country: dummyCountryField{CountryName: "TestCountry2", Continent: "TestContinent2"}, Age: 8},
		{Name: "Bob", Email: "bob@example.com", Id: id.NewObjectID(), Country: dummyCountryField{CountryName: "TestCountry3", Continent: "TestContinent3"}, Age: 25},
		{Name: "Alice", Email: "alice@tyk.com", Id: id.NewObjectID(), Country: dummyCountryField{CountryName: "TestCountry", Continent: "TestContinent"}, Age: 45},
		{Name: "Peter", Email: "peter@test.com", Id: id.NewObjectID(), Country: dummyCountryField{CountryName: "TestCountry4", Continent: "TestContinent4"}, Age: 12},
	}

	tests := []struct {
		name           string
		args           args
		expectedResult interface{}
		wantErr        bool
	}{
		{
			name: "4 objects",
			args: args{
				result: &[]dummyDBObject{},
				query:  dbm.DBM{},
			},
			expectedResult: &dummyData,
		},
		{
			name: "4 objects with limit 2",
			args: args{
				result: &[]dummyDBObject{},
				query: dbm.DBM{
					"_limit": 2,
				},
			},
			expectedResult: &[]dummyDBObject{dummyData[0], dummyData[1]},
		},
		{
			name: "4 objects with limit 2 and offset 2",
			args: args{
				result: &[]dummyDBObject{},
				query: dbm.DBM{
					"_limit":  2,
					"_offset": 2,
				},
			},
			expectedResult: &[]dummyDBObject{dummyData[2], dummyData[3]},
		},
		{
			name: "4 objects with limit 2 and offset 2 and sort by testName",
			args: args{
				result: &[]dummyDBObject{},
				query: dbm.DBM{
					"_limit":  2,
					"_offset": 2,
					"_sort":   "testName",
				},
			},
			expectedResult: &[]dummyDBObject{dummyData[1], dummyData[0]},
		},
		{
			name: "filter by email ending with tyk.com",
			args: args{
				result: &[]dummyDBObject{},
				query: dbm.DBM{
					"email": dbm.DBM{
						"$regex": "tyk.com$",
					},
				},
			},
			expectedResult: &[]dummyDBObject{dummyData[1], dummyData[3]},
		},
		{
			name: "filter by email ending with tyk.com and sort by testName",
			args: args{
				result: &[]dummyDBObject{},
				query: dbm.DBM{
					"email": dbm.DBM{
						"$regex": "tyk.com$",
					},
					"_sort": "testName",
				},
			},
			expectedResult: &[]dummyDBObject{dummyData[3], dummyData[1]},
		},
		{
			name: "filter by testName starting with A",
			args: args{
				result: &dummyDBObject{},
				query: dbm.DBM{
					"testName": dbm.DBM{
						"$regex": "^A",
					},
				},
			},
			expectedResult: &dummyData[3],
		},
		{
			name: "filter by testName starting with J and sort by testName",
			args: args{
				result: &[]dummyDBObject{},
				query: dbm.DBM{
					"testName": dbm.DBM{
						"$regex": "^J",
					},
					"_sort": "testName",
				},
			},
			expectedResult: &[]dummyDBObject{dummyData[1], dummyData[0]},
		},
		{
			name: "filter by country testName",
			args: args{
				result: &[]dummyDBObject{},
				query: dbm.DBM{
					"country.country_name": "TestCountry",
				},
			},
			expectedResult: &[]dummyDBObject{dummyData[0], dummyData[3]},
		},
		{
			name: "filter by country testName and sort by testName",
			args: args{
				result: &[]dummyDBObject{},
				query: dbm.DBM{
					"country.country_name": "TestCountry",
					"_sort":                "testName",
				},
			},
			expectedResult: &[]dummyDBObject{dummyData[3], dummyData[0]},
		},

		{
			name: "filter by id",
			args: args{
				result: &[]dummyDBObject{},
				query: dbm.DBM{
					"_id": dummyData[0].GetObjectID(),
				},
			},
			expectedResult: &[]dummyDBObject{dummyData[0]},
		},
		{
			name: "filter by slice of ids",
			args: args{
				result: &[]dummyDBObject{},
				query: dbm.DBM{
					"_id": dbm.DBM{
						"$in": []id.ObjectId{dummyData[0].GetObjectID(), dummyData[1].GetObjectID()},
					},
				},
			},
			expectedResult: &[]dummyDBObject{dummyData[0], dummyData[1]},
		},
	}
	for _, tt := range tests {
		t.Run(tt.name, func(t *testing.T) {
			driver, object := prepareEnvironment(t)
			ctx := context.Background()
			defer driver.Drop(ctx, object)

			for _, obj := range dummyData {
				err := driver.Insert(ctx, &obj)
				assert.Nil(t, err)
			}

			if err := driver.Query(ctx, object, tt.args.result, tt.args.query); (err != nil) != tt.wantErr {
				t.Errorf("mongoDriver.Query() error = %v, wantErr %v", err, tt.wantErr)
			}
			assert.Equal(t, tt.expectedResult, tt.args.result)
		})
	}
}

func TestUpdate(t *testing.T) {
	defer cleanDB(t)

	t.Run("Updating an existing obj", func(t *testing.T) {
		driver, object := prepareEnvironment(t)
		ctx := context.Background()

		err := driver.Insert(ctx, object)
		assert.Nil(t, err)
		defer driver.Drop(ctx, object)

		object.Name = "test2"
		object.Email = "test2@test2.com"
		object.Age = 20
		err = driver.Update(ctx, object)
		assert.Nil(t, err)

		// check if the object was updated
		result := &dummyDBObject{}
		result.SetObjectID(object.GetObjectID())
		err = driver.Query(ctx, object, result, dbm.DBM{"_id": result.GetObjectID()})
		assert.Nil(t, err)

		assert.Equal(t, object.Name, result.Name)
		assert.Equal(t, object.Email, result.Email)
		assert.Equal(t, object.GetObjectID(), result.GetObjectID())
	})

	t.Run("Updating a non existing obj", func(t *testing.T) {
		driver, object := prepareEnvironment(t)
		ctx := context.Background()

		defer driver.Drop(ctx, object)

		object.SetObjectID(id.NewObjectID())

		err := driver.Update(ctx, object)
		assert.NotNil(t, err)
		assert.True(t, driver.IsErrNoRows(err))
	})

	t.Run("Updating an object without _id", func(t *testing.T) {
		driver, object := prepareEnvironment(t)
		ctx := context.Background()
		defer driver.Drop(ctx, object)

		err := driver.Update(ctx, object)
		assert.NotNil(t, err)
		assert.False(t, driver.IsErrNoRows(err))
	})
}

func TestBulkUpdate(t *testing.T) {
	defer cleanDB(t)

	dummyData := []dummyDBObject{
		{Name: "John", Email: "john@example.com", Id: id.NewObjectID(), Country: dummyCountryField{CountryName: "TestCountry", Continent: "TestContinent"}, Age: 10},
		{Name: "Jane", Email: "jane@tyk.com", Id: id.NewObjectID(), Country: dummyCountryField{CountryName: "TestCountry2", Continent: "TestContinent2"}, Age: 8},
		{Name: "Bob", Email: "bob@example.com", Id: id.NewObjectID(), Country: dummyCountryField{CountryName: "TestCountry3", Continent: "TestContinent3"}, Age: 25},
		{Name: "Alice", Email: "alice@tyk.com", Id: id.NewObjectID(), Country: dummyCountryField{CountryName: "TestCountry", Continent: "TestContinent"}, Age: 45},
		{Name: "Peter", Email: "peter@test.com", Id: id.NewObjectID(), Country: dummyCountryField{CountryName: "TestCountry4", Continent: "TestContinent4"}, Age: 12},
	}

	tcs := []struct {
		testName          string
		query             []dbm.DBM
		givenObjects      []id.DBObject
		expectedNewValues []id.DBObject
		errorExpected     error
	}{
		{
			testName:          "update only one - without modifying values",
			givenObjects:      []id.DBObject{&dummyData[0]},
			expectedNewValues: []id.DBObject{&dummyData[0]},
		},
		{
			testName:          "update only one - modifying values",
			givenObjects:      []id.DBObject{&dummyDBObject{Name: "Test", Email: "test@test.com", Id: dummyData[0].Id, Country: dummyData[0].Country, Age: dummyData[0].Age}},
			expectedNewValues: []id.DBObject{&dummyDBObject{Name: "Test", Email: "test@test.com", Id: dummyData[0].Id, Country: dummyData[0].Country, Age: dummyData[0].Age}},
		},
		{
			testName: "update two - without query",
			givenObjects: []id.DBObject{
				&dummyDBObject{
					Name:    "Test",
					Email:   "test@test.com",
					Id:      dummyData[0].Id,
					Country: dummyData[0].Country,
					Age:     dummyData[0].Age,
				},
				&dummyDBObject{
					Name:    "Testina",
					Email:   "test@test.com",
					Id:      dummyData[1].Id,
					Country: dummyData[1].Country,
					Age:     dummyData[1].Age,
				},
			},
			expectedNewValues: []id.DBObject{
				&dummyDBObject{
					Name:    "Test",
					Email:   "test@test.com",
					Id:      dummyData[0].Id,
					Country: dummyData[0].Country,
					Age:     dummyData[0].Age,
				},
				&dummyDBObject{
					Name:    "Testina",
					Email:   "test@test.com",
					Id:      dummyData[1].Id,
					Country: dummyData[1].Country,
					Age:     dummyData[1].Age,
				},
			},
		},
		{
			testName: "update two - filter with query",
			givenObjects: []id.DBObject{
				&dummyDBObject{
					Name:    "Test",
					Email:   "test@test.com",
					Id:      dummyData[0].Id,
					Country: dummyData[0].Country,
					Age:     dummyData[0].Age,
				},
				&dummyDBObject{
					Name:    "Testina",
					Email:   "test@test.com",
					Id:      dummyData[1].Id,
					Country: dummyData[1].Country,
					Age:     dummyData[1].Age,
				},
			},
			expectedNewValues: []id.DBObject{
				&dummyDBObject{
					Name:    "Test",
					Email:   "test@test.com",
					Id:      dummyData[0].Id,
					Country: dummyData[0].Country,
					Age:     dummyData[0].Age,
				},
				&dummyDBObject{
					Name:    "Testina",
					Email:   "test@test.com",
					Id:      dummyData[1].Id,
					Country: dummyData[1].Country,
					Age:     dummyData[1].Age,
				},
			},
			query: []dbm.DBM{{"_id": dummyData[0].GetObjectID()}, {"testName": "Jane"}},
		},
		{
			testName:      "update error - empty rows",
			givenObjects:  []id.DBObject{},
			errorExpected: errors.New(model.ErrorEmptyRow),
		},
		{
			testName: "update error - different params len",
			givenObjects: []id.DBObject{
				&dummyDBObject{
					Name:    "Test",
					Email:   "test@test.com",
					Id:      dummyData[0].Id,
					Country: dummyData[0].Country,
					Age:     dummyData[0].Age,
				},
				&dummyDBObject{
					Name:    "Testina",
					Email:   "test@test.com",
					Id:      dummyData[1].Id,
					Country: dummyData[1].Country,
					Age:     dummyData[1].Age,
				},
			},
			expectedNewValues: []id.DBObject{
				&dummyData[0],
				&dummyData[1],
			},
			query:         []dbm.DBM{{"testName": "Jane"}},
			errorExpected: errors.New(model.ErrorRowQueryDiffLenght),
		},
	}

	for _, tc := range tcs {
		t.Run(tc.testName, func(t *testing.T) {
			driver, object := prepareEnvironment(t)
			ctx := context.Background()
			defer driver.Drop(ctx, object)

			for _, obj := range dummyData {
				err := driver.Insert(ctx, &obj)
				assert.Nil(t, err)
			}

			err := driver.BulkUpdate(ctx, tc.givenObjects, tc.query...)
			assert.Equal(t, tc.errorExpected, err)

			var result []dummyDBObject
			err = driver.Query(context.Background(), object, &result, dbm.DBM{})
			assert.Nil(t, err)

			for i, expected := range tc.expectedNewValues {
				assert.EqualValues(t, expected, &result[i])
			}
		})
	}
}

func TestUpdateAll(t *testing.T) {
	defer cleanDB(t)

	dummyData := []dummyDBObject{
		{
			Name: "John", Email: "john@example.com",
			Id:      id.NewObjectID(),
			Country: dummyCountryField{CountryName: "TestCountry", Continent: "TestContinent"},
			Age:     10,
		},
		{
			Name:  "Jane",
			Email: "jane@tyk.com", Id: id.NewObjectID(),
			Country: dummyCountryField{CountryName: "TestCountry2", Continent: "TestContinent2"},
			Age:     8,
		},
		{
			Name:    "Bob",
			Email:   "bob@example.com",
			Id:      id.NewObjectID(),
			Country: dummyCountryField{CountryName: "TestCountry3", Continent: "TestContinent3"},
			Age:     25,
		},
		{
			Name: "Alice", Email: "alice@tyk.com",
			Id:      id.NewObjectID(),
			Country: dummyCountryField{CountryName: "TestCountry", Continent: "TestContinent"},
			Age:     45,
		},
		{
			Name:    "Peter",
			Email:   "peter@test.com",
			Id:      id.NewObjectID(),
			Country: dummyCountryField{CountryName: "TestCountry4", Continent: "TestContinent4"},
			Age:     12,
		},
	}

	tcs := []struct {
		testName          string
		givenQuery        dbm.DBM
		givenUpdate       dbm.DBM
		givenObject       id.DBObject
		expectedNewValues func() []*dummyDBObject
		errorExpected     error
	}{
		{
			testName:    "unset all age",
			givenQuery:  dbm.DBM{},
			givenObject: &dummyDBObject{},
			givenUpdate: dbm.DBM{"$unset": dbm.DBM{"age": 0}},
			expectedNewValues: func() []*dummyDBObject {
				var newDummies []*dummyDBObject

				for i := range dummyData {
					dummy := dummyData[i]
					dummy.Age = 0

					newDummies = append(newDummies, &dummy)
				}

				return newDummies
			},
		},
		{
			testName:    "set all age to 50",
			givenQuery:  dbm.DBM{},
			givenObject: &dummyDBObject{},
			givenUpdate: dbm.DBM{"$set": dbm.DBM{"age": 50}},
			expectedNewValues: func() []*dummyDBObject {
				var newDummies []*dummyDBObject

				for i := range dummyData {
					dummy := dummyData[i]
					dummy.Age = 50

					newDummies = append(newDummies, &dummy)
				}

				return newDummies
			},
		},
		{
			testName: "increment age by those with tyk.com email by 10",
			givenQuery: dbm.DBM{
				"email": dbm.DBM{
					"$regex": "tyk.com$",
				},
			},
			givenObject: &dummyDBObject{},
			givenUpdate: dbm.DBM{"$inc": dbm.DBM{"age": 10}},
			expectedNewValues: func() []*dummyDBObject {
				var newDummies []*dummyDBObject

				for i := range dummyData {
					dummy := dummyData[i]
					newDummies = append(newDummies, &dummy)
				}

				newDummies[1].Age = 18
				newDummies[3].Age = 55
				return newDummies
			},
		},
		{
			testName: "set nested Country.CountryName value of John",
			givenQuery: dbm.DBM{
				"testName": "John",
			},
			givenObject: &dummyDBObject{},
			givenUpdate: dbm.DBM{"$set": dbm.DBM{"country.country_name": "test"}},
			expectedNewValues: func() []*dummyDBObject {
				var newDummies []*dummyDBObject

				for i := range dummyData {
					dummy := dummyData[i]
					newDummies = append(newDummies, &dummy)
				}
				newDummies[0].Country = dummyCountryField{
					CountryName: "test",
					Continent:   "TestContinent",
				}
				return newDummies
			},
		},
		{
			testName: "no document query should return all the same",
			givenQuery: dbm.DBM{
				"random": "query",
			},
			givenObject:   &dummyDBObject{},
			errorExpected: mongo.ErrNoDocuments,
			givenUpdate:   dbm.DBM{"$set": dbm.DBM{"country.country_name": "test"}},
			expectedNewValues: func() []*dummyDBObject {
				var newDummies []*dummyDBObject

				for i := range dummyData {
					dummy := dummyData[i]
					newDummies = append(newDummies, &dummy)
				}
				return newDummies
			},
		},
	}

	for _, tc := range tcs {
		t.Run(tc.testName, func(t *testing.T) {
			driver, object := prepareEnvironment(t)
			ctx := context.Background()
			defer helper.ErrPrint(driver.Drop(ctx, object))

			for _, obj := range dummyData {
				err := driver.Insert(ctx, &obj)
				assert.Nil(t, err)
			}

			err := driver.UpdateAll(ctx, tc.givenObject, tc.givenQuery, tc.givenUpdate)
			assert.Equal(t, tc.errorExpected, err)

			var result []dummyDBObject
			err = driver.Query(ctx, tc.givenObject, &result, dbm.DBM{})
			assert.Nil(t, err)

			for i, expected := range tc.expectedNewValues() {
				assert.EqualValues(t, expected, &result[i])
			}
		})
	}
}

func TestDeleteWithQuery(t *testing.T) {
	defer cleanDB(t)

	dummyData := []dummyDBObject{
		{Name: "John", Email: "john@example.com", Id: id.NewObjectID(), Country: dummyCountryField{CountryName: "TestCountry", Continent: "TestContinent"}, Age: 10},
		{Name: "Jane", Email: "jane@tyk.com", Id: id.NewObjectID(), Country: dummyCountryField{CountryName: "TestCountry2", Continent: "TestContinent2"}, Age: 8},
		{Name: "Bob", Email: "bob@example.com", Id: id.NewObjectID(), Country: dummyCountryField{CountryName: "TestCountry3", Continent: "TestContinent3"}, Age: 25},
		{Name: "Alice", Email: "alice@tyk.com", Id: id.NewObjectID(), Country: dummyCountryField{CountryName: "TestCountry", Continent: "TestContinent"}, Age: 45},
		{Name: "Peter", Email: "peter@test.com", Id: id.NewObjectID(), Country: dummyCountryField{CountryName: "TestCountry4", Continent: "TestContinent4"}, Age: 12},
	}

	tests := []struct {
		name              string
		query             []dbm.DBM
		expectedNewValues []dummyDBObject
		errorExpected     error
	}{
		{
			name:              "empty query",
			query:             []dbm.DBM{},
			expectedNewValues: []dummyDBObject{dummyData[0], dummyData[1], dummyData[2], dummyData[3], dummyData[4]},
			errorExpected:     errors.New("mongo: no documents in result"),
		},
		{
			name: "delete by email ending with tyk.com",
			query: []dbm.DBM{
				{
					"email": dbm.DBM{
						"$regex": "tyk.com$",
					},
				},
			},
			expectedNewValues: []dummyDBObject{dummyData[0], dummyData[2], dummyData[4]},
		},
		{
			name: "delete by name starting with A",
			query: []dbm.DBM{
				{
					"testName": dbm.DBM{
						"$regex": "^A",
					},
				},
			},
			expectedNewValues: []dummyDBObject{dummyData[0], dummyData[1], dummyData[2], dummyData[4]},
		},
		{
			name: "delete by country name",
			query: []dbm.DBM{{
				"country.country_name": "TestCountry",
			}},
			expectedNewValues: []dummyDBObject{dummyData[1], dummyData[2], dummyData[4]},
		},
		{
			name: "delete by id",
			query: []dbm.DBM{{
				"_id": dummyData[0].GetObjectID(),
			}},
			expectedNewValues: []dummyDBObject{dummyData[1], dummyData[2], dummyData[3], dummyData[4]},
		},
		{
			name: "delete by age",
			query: []dbm.DBM{{
				"age": 10,
			}},
			expectedNewValues: []dummyDBObject{dummyData[1], dummyData[2], dummyData[3], dummyData[4]},
		},
		{
			name: "delete by age and country name",
			query: []dbm.DBM{{
				"age":                  10,
				"country.country_name": "TestCountry",
			}},
			expectedNewValues: []dummyDBObject{dummyData[1], dummyData[2], dummyData[3], dummyData[4]},
		},
		{
			name: "delete by emails starting with j",
			query: []dbm.DBM{
				{
					"email": dbm.DBM{
						"$regex": "^j",
					},
				},
			},
			expectedNewValues: []dummyDBObject{dummyData[2], dummyData[3], dummyData[4]},
		},
		{
			name: "delete by emails starting with j and age lower than 10",
			query: []dbm.DBM{{
				"email": dbm.DBM{
					"$regex": "^j",
				},
				"age": dbm.DBM{
					"$lt": 10,
				},
			}},
			expectedNewValues: []dummyDBObject{dummyData[0], dummyData[2], dummyData[3], dummyData[4]},
		},
		{
			name: "delete invalid value",
			query: []dbm.DBM{{
				"email": dbm.DBM{
					"$regex": "^x",
				},
			}},
			expectedNewValues: []dummyDBObject{dummyData[0], dummyData[1], dummyData[2], dummyData[3], dummyData[4]},
			errorExpected:     mongo.ErrNoDocuments,
		},
		{
			name: "delete invalid value",
			query: []dbm.DBM{{
				"email": dbm.DBM{
					"$regex": "^x",
				},
			}, {
				"email": dbm.DBM{
					"$regex": "^x",
				},
			}},
			expectedNewValues: []dummyDBObject{dummyData[0], dummyData[1], dummyData[2], dummyData[3], dummyData[4]},
			errorExpected:     errors.New(model.ErrorMultipleQueryForSingleRow),
		},
	}

	for _, tt := range tests {
		t.Run(tt.name, func(t *testing.T) {
			driver, object := prepareEnvironment(t)
			ctx := context.Background()
			defer driver.Drop(ctx, object)

			for _, obj := range dummyData {
				err := driver.Insert(ctx, &obj)
				assert.Nil(t, err)
			}

			object.SetObjectID(id.NewObjectID())
			err := driver.Delete(ctx, object, tt.query...)
			if tt.errorExpected == nil {
				assert.Nil(t, err)
			} else {
				assert.NotNil(t, err)
				assert.Equal(t, tt.errorExpected, err)
			}

			var result []dummyDBObject
			err = driver.Query(ctx, object, &result, dbm.DBM{})
			assert.Nil(t, err)

			assert.EqualValues(t, tt.expectedNewValues, result)
		})
	}
}

func TestHandleStoreError(t *testing.T) {
	defer cleanDB(t)

	// Define a slice of test cases
	testCases := []struct {
		name              string
		inputErr          error
		expectedReconnect bool
	}{
		{
			name:              "no error",
			inputErr:          nil,
			expectedReconnect: false,
		},
		{
			name: "server error",
			inputErr: mongo.CommandError{
				Message: "server error",
			},
			expectedReconnect: true,
		},
		{
			name: "network error",
			inputErr: mongo.CommandError{
				Message: "network error",
				Labels: []string{
					"NetworkError",
				},
			},
			expectedReconnect: true,
		},
		{
			name:              "ErrNilDocument error",
			inputErr:          mongo.ErrNilDocument,
			expectedReconnect: false,
		},
		{
			name:              "ErrNonStringIndexName error",
			inputErr:          mongo.ErrNonStringIndexName,
			expectedReconnect: false,
		},
		{
			name:              "ErrNoDocuments error",
			inputErr:          mongo.ErrNoDocuments,
			expectedReconnect: false,
		},
		{
			name:              "ErrClientDisconnected error",
			inputErr:          mongo.ErrClientDisconnected,
			expectedReconnect: false,
		},
		{
			name:              "BulkWrite exception",
			inputErr:          mongo.BulkWriteException{},
			expectedReconnect: true,
		},
	}

	// Run each test case as a subtest
	for _, tc := range testCases {
		t.Run(tc.name, func(t *testing.T) {
			// Call the function with the input error
			// Set up a mock driver
			d, _ := prepareEnvironment(t)
			defer d.Close()

			sess := d.client

			err := d.handleStoreError(tc.inputErr)
			if tc.inputErr == nil {
				assert.Nil(t, err)
			} else {
				assert.NotNil(t, err)
			}

			if tc.expectedReconnect {
				assert.NotEqual(t, sess, d.client)
			} else {
				assert.Equal(t, sess, d.client)
			}
		})
	}
}

func TestIndexes(t *testing.T) {
	defer cleanDB(t)

	tcs := []struct {
		testName          string
		givenIndex        index.Index
		expectedCreateErr error
		expectedIndexes   []index.Index
		expectedGetError  error
	}{
		{
			testName:          "no index case",
			givenIndex:        index.Index{},
			expectedCreateErr: errors.New(model.ErrorIndexEmpty),
		},
		{
			testName: "simple index case",
			givenIndex: index.Index{
				Name: "test",
				Keys: []dbm.DBM{{"apiid": 1}},
			},
			expectedIndexes: []index.Index{
				{
					Name: "_id_",
					Keys: []dbm.DBM{{"_id": int32(1)}},
				},
				{
					Name: "test",
					Keys: []dbm.DBM{{"apiid": int32(1)}},
				},
			},
		},
		{
			testName: "simple index without name",
			givenIndex: index.Index{
				Name: "",
				Keys: []dbm.DBM{{"apiid": 1}},
			},
			expectedIndexes: []index.Index{
				{
					Name: "_id_",
					Keys: []dbm.DBM{{"_id": int32(1)}},
				},
				{
					Name: "apiid_1",
					Keys: []dbm.DBM{{"apiid": int32(1)}},
				},
			},
		},
		{
			testName: "composed index case",
			givenIndex: index.Index{
				Name: "logBrowser",
				Keys: []dbm.DBM{{"timestamp": -1}, {"apiid": 1}, {"orgid": 1}},
			},
			expectedIndexes: []index.Index{
				{
					Name: "_id_",
					Keys: []dbm.DBM{{"_id": int32(1)}},
				},
				{
					Name: "logBrowser",
					Keys: []dbm.DBM{{"timestamp": int32(-1)}, {"apiid": int32(1)}, {"orgid": int32(1)}},
				},
			},
		},
		{
			testName: "simple index with TTL case",
			givenIndex: index.Index{
				Name:       "test",
				Keys:       []dbm.DBM{{"apiid": 1}},
				IsTTLIndex: true,
				TTL:        1,
			},
			expectedIndexes: []index.Index{
				{
					Name: "_id_",
					Keys: []dbm.DBM{{"_id": int32(1)}},
				},
				{
					Name:       "test",
					Keys:       []dbm.DBM{{"apiid": int32(1)}},
					TTL:        1,
					IsTTLIndex: true,
				},
			},
		},
		{
			testName: "simple index with TTL 0 case",
			givenIndex: index.Index{
				Name:       "test",
				Keys:       []dbm.DBM{{"apiid": 1}},
				IsTTLIndex: true,
				TTL:        0,
			},
			expectedIndexes: []index.Index{
				{
					Name: "_id_",
					Keys: []dbm.DBM{{"_id": int32(1)}},
				},
				{
					Name:       "test",
					Keys:       []dbm.DBM{{"apiid": int32(1)}},
					TTL:        0,
					IsTTLIndex: true,
				},
			},
		},
		{
			testName: "compound index with TTL case",
			givenIndex: index.Index{
				Name:       "test",
				Keys:       []dbm.DBM{{"apiid": 1}, {"orgid": -1}},
				IsTTLIndex: true,
				TTL:        1,
			},
			expectedCreateErr: errors.New(model.ErrorIndexComposedTTL),
			expectedIndexes:   []index.Index{},
		},
		{
			// cover https://www.mongodb.com/docs/drivers/go/v1.8/fundamentals/indexes/#geospatial-indexes
			testName: "compound case with string value",
			givenIndex: index.Index{
				Name: "test",
				Keys: []dbm.DBM{{"location.geo": "2dsphere"}},
			},
			expectedIndexes: []index.Index{
				{
					Name: "_id_",
					Keys: []dbm.DBM{{"_id": int32(1)}},
				},
				{
					Name: "test",
					Keys: []dbm.DBM{{"location.geo": "2dsphere"}},
				},
			},
		},
	}

	for _, tc := range tcs {
		t.Run(tc.testName, func(t *testing.T) {
			ctx := context.Background()
			driver, obj := prepareEnvironment(t)
			defer helper.ErrPrint(driver.Drop(ctx, obj))

			err := driver.CreateIndex(context.Background(), obj, tc.givenIndex)
			assert.Equal(t, tc.expectedCreateErr, err)
			if err != nil {
				return
			}

			actualIndexes, err := driver.GetIndexes(context.Background(), obj)
			assert.Equal(t, tc.expectedCreateErr, err)

			assert.Len(t, actualIndexes, len(tc.expectedIndexes))
			assert.EqualValues(t, tc.expectedIndexes, actualIndexes)
		})
	}
}

func TestPing(t *testing.T) {
	defer cleanDB(t)

	t.Run("ping ok", func(t *testing.T) {
		driver, _ := prepareEnvironment(t)
		err := driver.Ping(context.Background())
		assert.Nil(t, err)
	})
	t.Run("ping sess closed", func(t *testing.T) {
		driver, _ := prepareEnvironment(t)
		driver.Close()
		err := driver.Ping(context.Background())
		assert.NotNil(t, err)
		assert.Equal(t, mongo.ErrClientDisconnected, err)
	})
	t.Run("ping canceled context", func(t *testing.T) {
		driver, _ := prepareEnvironment(t)

		ctx := context.Background()
		ctx, cancel := context.WithCancel(ctx)
		cancel()

		err := driver.Ping(ctx)
		assert.NotNil(t, err)
		assert.Equal(t, context.Canceled, err)
	})
}

func TestHasTable(t *testing.T) {
<<<<<<< HEAD
=======
	defer cleanDB(t)

>>>>>>> 5ca80e6a
	t.Run("HasTable sess closed", func(t *testing.T) {
		driver, _ := prepareEnvironment(t)
		driver.Close()
		// Test when session is nil
		result, err := driver.HasTable(context.Background(), "dummy")
<<<<<<< HEAD
		if result || err == nil || err.Error() != mongo.ErrClientDisconnected.Error() {
			t.Errorf("HasTable(): unexpected result or error, result=%v, err=%v", result, err)
		}
=======
		assert.False(t, result)
		assert.NotNil(t, err)
		assert.EqualError(t, err, mongo.ErrClientDisconnected.Error())
>>>>>>> 5ca80e6a
	})

	t.Run("HasTable ok", func(t *testing.T) {
		// Test when collection exists
		driver, object := prepareEnvironment(t)
		err := driver.Insert(context.Background(), object)
<<<<<<< HEAD
		assert.Nil(t, err)
		defer helper.ErrPrint(driver.Drop(context.Background(), object))
		result, err := driver.HasTable(context.Background(), "dummy")
		if !result || err != nil {
			t.Errorf("HasTable(): unexpected result or error, result=%v, err=%v", result, err)
		}
=======
		if err != nil {
			t.Errorf("Insert(): unexpected error, err=%v", err)
		}
		defer func() {
			err = driver.Drop(context.Background(), object)
			if err != nil {
				t.Errorf("Drop(): unexpected error, err=%v", err)
			}
		}()
		result, err := driver.HasTable(context.Background(), "dummy")
		assert.True(t, result)
		assert.Nil(t, err)
>>>>>>> 5ca80e6a
	})

	t.Run("HasTable when collection does not exist", func(t *testing.T) {
		// Test when collection does not exist
		driver, _ := prepareEnvironment(t)
		result, err := driver.HasTable(context.Background(), "dummy")
<<<<<<< HEAD
		if result || err != nil {
			t.Errorf("HasTable(): unexpected result or error, result=%v, err=%v", result, err)
		}
=======
		assert.False(t, result)
		assert.Nil(t, err)
>>>>>>> 5ca80e6a
	})

	t.Run("HasTable with canceled context", func(t *testing.T) {
		driver, _ := prepareEnvironment(t)

		ctx := context.Background()
		ctx, cancel := context.WithCancel(ctx)
		cancel()

		result, err := driver.HasTable(ctx, "dummy")
<<<<<<< HEAD
		if result || err == nil || err.Error() != context.Canceled.Error() {
			t.Errorf("HasTable(): unexpected result or error, result=%v, err=%v", result, err)
		}
	})
}

func TestAutoMigrate(t *testing.T) {
	t.Run("AutoMigrate 1 object with no opts", func(t *testing.T) {
		driver, obj := prepareEnvironment(t)
		defer helper.ErrPrint(driver.Drop(context.Background(), obj))
		colNames, err := driver.client.Database(driver.database).ListCollectionNames(context.Background(), bson.M{})
		assert.Nil(t, err)

		for _, colName := range colNames {
			err := driver.client.Database(driver.database).Collection(colName).Drop(context.Background())
			assert.Nil(t, err)
		}

		objs := []id.DBObject{obj}

		err = driver.AutoMigrate(context.Background(), objs)
		assert.Nil(t, err)

		colNames, err = driver.client.Database(driver.database).ListCollectionNames(context.Background(), bson.M{})
		assert.Nil(t, err)

		assert.Len(t, colNames, 1)
		assert.Equal(t, "dummy", colNames[0])
	})

	t.Run("AutoMigrate 1 object with opts", func(t *testing.T) {
		driver, obj := prepareEnvironment(t)
		defer helper.ErrPrint(driver.Drop(context.Background(), obj))
		colNames, err := driver.client.Database(driver.database).ListCollectionNames(context.Background(), bson.M{})
		assert.Nil(t, err)

		for _, colName := range colNames {
			err := driver.client.Database(driver.database).Collection(colName).Drop(context.Background())
			assert.Nil(t, err)
		}

		objs := []id.DBObject{obj}
		opt := dbm.DBM{
			"capped": true,
			"size":   1234,
		}

		err = driver.AutoMigrate(context.Background(), objs, opt)
		assert.Nil(t, err)

		colNames, err = driver.client.Database(driver.database).ListCollectionNames(context.Background(), bson.M{})
		assert.Nil(t, err)

		assert.Len(t, colNames, 1)
		assert.Equal(t, "dummy", colNames[0])

		db := driver.client.Database(driver.database)
		colStats, err := db.ListCollectionSpecifications(context.Background(), bson.M{})
		assert.Nil(t, err)

		for _, colStat := range colStats {
			bsonOpts := bson.D{}
			err = bson.Unmarshal(colStat.Options, &bsonOpts)
			assert.Nil(t, err)
		}
	})

	t.Run("AutoMigrate 1 object with multiple opts", func(t *testing.T) {
		driver, obj := prepareEnvironment(t)
		colNames, err := driver.client.Database(driver.database).ListCollectionNames(context.Background(), bson.M{})
		assert.Nil(t, err)

		for _, colName := range colNames {
			err := driver.client.Database(driver.database).Collection(colName).Drop(context.Background())
			assert.Nil(t, err)
		}

		objs := []id.DBObject{obj}
		opt := dbm.DBM{
			"capped": true,
			"size":   1234,
		}
		opt2 := dbm.DBM{
			"size": 1234,
		}

		err = driver.AutoMigrate(context.Background(), objs, opt, opt2)
		assert.NotNil(t, err)
		assert.Equal(t, err.Error(), model.ErrorRowOptDiffLenght)
=======
		assert.False(t, result)
		assert.NotNil(t, err)
		assert.Equal(t, context.Canceled, err)
	})

	t.Run("Nil mongo client", func(t *testing.T) {
		driver := &mongoDriver{
			lifeCycle: &lifeCycle{
				client: nil,
			},
		}
		result, err := driver.HasTable(context.Background(), "dummy")
		assert.False(t, result)
		assert.NotNil(t, err)
		assert.EqualError(t, err, model.ErrorSessionClosed)
>>>>>>> 5ca80e6a
	})
}<|MERGE_RESOLUTION|>--- conflicted
+++ resolved
@@ -1215,66 +1215,36 @@
 }
 
 func TestHasTable(t *testing.T) {
-<<<<<<< HEAD
-=======
 	defer cleanDB(t)
 
->>>>>>> 5ca80e6a
 	t.Run("HasTable sess closed", func(t *testing.T) {
 		driver, _ := prepareEnvironment(t)
 		driver.Close()
 		// Test when session is nil
 		result, err := driver.HasTable(context.Background(), "dummy")
-<<<<<<< HEAD
-		if result || err == nil || err.Error() != mongo.ErrClientDisconnected.Error() {
-			t.Errorf("HasTable(): unexpected result or error, result=%v, err=%v", result, err)
-		}
-=======
 		assert.False(t, result)
 		assert.NotNil(t, err)
 		assert.EqualError(t, err, mongo.ErrClientDisconnected.Error())
->>>>>>> 5ca80e6a
 	})
 
 	t.Run("HasTable ok", func(t *testing.T) {
 		// Test when collection exists
 		driver, object := prepareEnvironment(t)
+		defer helper.ErrPrint(driver.Drop(context.Background(), object))
 		err := driver.Insert(context.Background(), object)
-<<<<<<< HEAD
-		assert.Nil(t, err)
-		defer helper.ErrPrint(driver.Drop(context.Background(), object))
-		result, err := driver.HasTable(context.Background(), "dummy")
-		if !result || err != nil {
-			t.Errorf("HasTable(): unexpected result or error, result=%v, err=%v", result, err)
-		}
-=======
-		if err != nil {
-			t.Errorf("Insert(): unexpected error, err=%v", err)
-		}
-		defer func() {
-			err = driver.Drop(context.Background(), object)
-			if err != nil {
-				t.Errorf("Drop(): unexpected error, err=%v", err)
-			}
-		}()
-		result, err := driver.HasTable(context.Background(), "dummy")
+		assert.Nil(t, err)
+		result, err := driver.HasTable(context.Background(), object.TableName())
+		assert.Nil(t, err)
 		assert.True(t, result)
-		assert.Nil(t, err)
->>>>>>> 5ca80e6a
 	})
 
 	t.Run("HasTable when collection does not exist", func(t *testing.T) {
 		// Test when collection does not exist
-		driver, _ := prepareEnvironment(t)
+		driver, object := prepareEnvironment(t)
+		helper.ErrPrint(driver.Drop(context.Background(), object))
 		result, err := driver.HasTable(context.Background(), "dummy")
-<<<<<<< HEAD
-		if result || err != nil {
-			t.Errorf("HasTable(): unexpected result or error, result=%v, err=%v", result, err)
-		}
-=======
 		assert.False(t, result)
 		assert.Nil(t, err)
->>>>>>> 5ca80e6a
 	})
 
 	t.Run("HasTable with canceled context", func(t *testing.T) {
@@ -1285,10 +1255,21 @@
 		cancel()
 
 		result, err := driver.HasTable(ctx, "dummy")
-<<<<<<< HEAD
-		if result || err == nil || err.Error() != context.Canceled.Error() {
-			t.Errorf("HasTable(): unexpected result or error, result=%v, err=%v", result, err)
+		assert.False(t, result)
+		assert.NotNil(t, err)
+		assert.Equal(t, context.Canceled, err)
+	})
+
+	t.Run("Nil mongo client", func(t *testing.T) {
+		driver := &mongoDriver{
+			lifeCycle: &lifeCycle{
+				client: nil,
+			},
 		}
+		result, err := driver.HasTable(context.Background(), "dummy")
+		assert.False(t, result)
+		assert.NotNil(t, err)
+		assert.EqualError(t, err, model.ErrorSessionClosed)
 	})
 }
 
@@ -1375,22 +1356,5 @@
 		err = driver.AutoMigrate(context.Background(), objs, opt, opt2)
 		assert.NotNil(t, err)
 		assert.Equal(t, err.Error(), model.ErrorRowOptDiffLenght)
-=======
-		assert.False(t, result)
-		assert.NotNil(t, err)
-		assert.Equal(t, context.Canceled, err)
-	})
-
-	t.Run("Nil mongo client", func(t *testing.T) {
-		driver := &mongoDriver{
-			lifeCycle: &lifeCycle{
-				client: nil,
-			},
-		}
-		result, err := driver.HasTable(context.Background(), "dummy")
-		assert.False(t, result)
-		assert.NotNil(t, err)
-		assert.EqualError(t, err, model.ErrorSessionClosed)
->>>>>>> 5ca80e6a
 	})
 }