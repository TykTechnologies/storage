package mongo

import (
	"context"
	"errors"
	"strconv"
	"testing"

	"github.com/TykTechnologies/storage/persistent/dbm"
	"github.com/TykTechnologies/storage/persistent/id"
	"github.com/TykTechnologies/storage/persistent/index"
	"github.com/TykTechnologies/storage/persistent/internal/helper"
	"github.com/TykTechnologies/storage/persistent/internal/model"
	"github.com/stretchr/testify/assert"
	"go.mongodb.org/mongo-driver/mongo"
)

type dummyDBObject struct {
	Id      id.ObjectId       `bson:"_id,omitempty"`
	Name    string            `bson:"testName"`
	Email   string            `bson:"email"`
	Country dummyCountryField `bson:"country"`
	Age     int               `bson:"age"`
}

type dummyCountryField struct {
	CountryName string `bson:"country_name"`
	Continent   string `bson:"continent"`
}

func (d dummyDBObject) GetObjectID() id.ObjectId {
	return d.Id
}

func (d *dummyDBObject) SetObjectID(id id.ObjectId) {
	d.Id = id
}

func (d dummyDBObject) TableName() string {
	return "dummy"
}

func prepareEnvironment(t *testing.T) (*mongoDriver, *dummyDBObject) {
	t.Helper()
	// create a new mongo driver connection
	mgo, err := NewMongoDriver(&model.ClientOpts{
		ConnectionString: "mongodb://localhost:27017/test",
		UseSSL:           false,
	})
	if err != nil {
		t.Fatal(err)
	}
	// create a new dummy object
	object := &dummyDBObject{
		Name:  "test",
		Email: "test@test.com",
	}

	return mgo, object
}

func TestNewMongoDriver(t *testing.T) {
	t.Run("new driver with connection string", func(t *testing.T) {
		newDriver, err := NewMongoDriver(&model.ClientOpts{
			ConnectionString: "mongodb://localhost:27017/test",
		})

		assert.Nil(t, err)
		assert.NotNil(t, newDriver)
		assert.NotNil(t, newDriver.lifeCycle)
		assert.NotNil(t, newDriver.options)
		assert.Nil(t, newDriver.client.Ping(context.Background(), nil))
	})
	t.Run("new driver with invalid connection string", func(t *testing.T) {
		newDriver, err := NewMongoDriver(&model.ClientOpts{
			ConnectionString: "test",
		})

		assert.NotNil(t, err)
		assert.Equal(t, "invalid connection string", err.Error())
		assert.Nil(t, newDriver)
	})
	t.Run("new driver without connection string", func(t *testing.T) {
		newDriver, err := NewMongoDriver(&model.ClientOpts{})

		assert.NotNil(t, err)
		assert.Equal(t, "can't connect without connection string", err.Error())
		assert.Nil(t, newDriver)
	})
}

func TestInsert(t *testing.T) {
	driver, object := prepareEnvironment(t)
	ctx := context.Background()

	// insert the object into the database
	err := driver.Insert(ctx, object)
	assert.Nil(t, err)
	// delete the collection
	defer driver.Drop(ctx, object)

	// check if the object was inserted
	var result dummyDBObject
	err = driver.Query(ctx, object, &result, dbm.DBM{"_id": object.GetObjectID()})
	assert.Nil(t, err)

	assert.Equal(t, object.Name, result.Name)
	assert.Equal(t, object.Email, result.Email)
	assert.Equal(t, object.GetObjectID(), result.GetObjectID())
}

func TestDelete(t *testing.T) {
	driver, object := prepareEnvironment(t)
	ctx := context.Background()

	t.Run("deleting a existing object", func(t *testing.T) {
		// insert the object into the database
		err := driver.Insert(ctx, object)
		assert.Nil(t, err)
		// delete the collection
		defer driver.Drop(ctx, object)

		// validates that the object was inserted
		var result dummyDBObject
		err = driver.Query(ctx, object, &result, dbm.DBM{"_id": object.GetObjectID()})
		assert.Nil(t, err)
		assert.Equal(t, object.Name, result.Name)
		assert.Equal(t, object.Email, result.Email)
		assert.Equal(t, object.GetObjectID(), result.GetObjectID())

		// delete the object from the database
		err = driver.Delete(ctx, object)
		assert.Nil(t, err)

		// check if the object was deleted
		err = driver.Query(ctx, object, &result, dbm.DBM{"_id": object.GetObjectID()})
		assert.NotNil(t, err)
		assert.True(t, driver.IsErrNoRows(err))
	})

	t.Run("deleting a non existent object", func(t *testing.T) {
		// delete the object from the database
		object.SetObjectID(id.NewObjectID())
		err := driver.Delete(ctx, object)
		assert.NotNil(t, err)
		assert.True(t, driver.IsErrNoRows(err))
	})
}

func TestCount(t *testing.T) {
	ctx := context.Background()

	tcs := []struct {
		name      string
		prepareTc func(*testing.T) (*mongoDriver, *dummyDBObject)
		want      int
		wantErr   error
	}{
		{
			name: "0 objects",
			want: 0,
			prepareTc: func(t *testing.T) (*mongoDriver, *dummyDBObject) {
				return prepareEnvironment(t)
			},
		},
		{
			name: "1 object",
			want: 1,
			prepareTc: func(t *testing.T) (*mongoDriver, *dummyDBObject) {
				driver, object := prepareEnvironment(t)

				err := driver.Insert(ctx, object)
				assert.Nil(t, err)

				return driver, object
			},
		},
		{
			name: "10 objects",
			want: 10,
			prepareTc: func(t *testing.T) (*mongoDriver, *dummyDBObject) {
				driver, object := prepareEnvironment(t)

				for i := 0; i < 10; i++ {
					object = &dummyDBObject{
						Name:  "test" + strconv.Itoa(i),
						Email: "test@test.com",
					}

					err := driver.Insert(ctx, object)
					assert.Nil(t, err)
				}

				return driver, object
			},
		},
		{
			name: "error when counting on closed connection ",
			want: 0,
			prepareTc: func(t *testing.T) (*mongoDriver, *dummyDBObject) {
				driver, object := prepareEnvironment(t)

				driver.Close()

				return driver, object
			},
			wantErr: errors.New("client is disconnected"),
		},
	}
	for _, tc := range tcs {
		t.Run(tc.name, func(t *testing.T) {
			driver, object := tc.prepareTc(t)
			defer driver.Drop(ctx, object)

			got, err := driver.Count(ctx, object)
			assert.Equal(t, tc.want, got)
			assert.Equal(t, tc.wantErr, err)
		})
	}
}

func TestQuery(t *testing.T) {
	type args struct {
		result interface{}
		query  dbm.DBM
	}

	dummyData := []dummyDBObject{
		{Name: "John", Email: "john@example.com", Id: id.NewObjectID(), Country: dummyCountryField{CountryName: "TestCountry", Continent: "TestContinent"}, Age: 10},
		{Name: "Jane", Email: "jane@tyk.com", Id: id.NewObjectID(), Country: dummyCountryField{CountryName: "TestCountry2", Continent: "TestContinent2"}, Age: 8},
		{Name: "Bob", Email: "bob@example.com", Id: id.NewObjectID(), Country: dummyCountryField{CountryName: "TestCountry3", Continent: "TestContinent3"}, Age: 25},
		{Name: "Alice", Email: "alice@tyk.com", Id: id.NewObjectID(), Country: dummyCountryField{CountryName: "TestCountry", Continent: "TestContinent"}, Age: 45},
		{Name: "Peter", Email: "peter@test.com", Id: id.NewObjectID(), Country: dummyCountryField{CountryName: "TestCountry4", Continent: "TestContinent4"}, Age: 12},
	}

	tests := []struct {
		name           string
		args           args
		expectedResult interface{}
		wantErr        bool
	}{
		{
			name: "4 objects",
			args: args{
				result: &[]dummyDBObject{},
				query:  dbm.DBM{},
			},
			expectedResult: &dummyData,
		},
		{
			name: "4 objects with limit 2",
			args: args{
				result: &[]dummyDBObject{},
				query: dbm.DBM{
					"_limit": 2,
				},
			},
			expectedResult: &[]dummyDBObject{dummyData[0], dummyData[1]},
		},
		{
			name: "4 objects with limit 2 and offset 2",
			args: args{
				result: &[]dummyDBObject{},
				query: dbm.DBM{
					"_limit":  2,
					"_offset": 2,
				},
			},
			expectedResult: &[]dummyDBObject{dummyData[2], dummyData[3]},
		},
		{
			name: "4 objects with limit 2 and offset 2 and sort by testName",
			args: args{
				result: &[]dummyDBObject{},
				query: dbm.DBM{
					"_limit":  2,
					"_offset": 2,
					"_sort":   "testName",
				},
			},
			expectedResult: &[]dummyDBObject{dummyData[1], dummyData[0]},
		},
		{
			name: "filter by email ending with tyk.com",
			args: args{
				result: &[]dummyDBObject{},
				query: dbm.DBM{
					"email": dbm.DBM{
						"$regex": "tyk.com$",
					},
				},
			},
			expectedResult: &[]dummyDBObject{dummyData[1], dummyData[3]},
		},
		{
			name: "filter by email ending with tyk.com and sort by testName",
			args: args{
				result: &[]dummyDBObject{},
				query: dbm.DBM{
					"email": dbm.DBM{
						"$regex": "tyk.com$",
					},
					"_sort": "testName",
				},
			},
			expectedResult: &[]dummyDBObject{dummyData[3], dummyData[1]},
		},
		{
			name: "filter by testName starting with A",
			args: args{
				result: &dummyDBObject{},
				query: dbm.DBM{
					"testName": dbm.DBM{
						"$regex": "^A",
					},
				},
			},
			expectedResult: &dummyData[3],
		},
		{
			name: "filter by testName starting with J and sort by testName",
			args: args{
				result: &[]dummyDBObject{},
				query: dbm.DBM{
					"testName": dbm.DBM{
						"$regex": "^J",
					},
					"_sort": "testName",
				},
			},
			expectedResult: &[]dummyDBObject{dummyData[1], dummyData[0]},
		},
		{
			name: "filter by country testName",
			args: args{
				result: &[]dummyDBObject{},
				query: dbm.DBM{
					"country.country_name": "TestCountry",
				},
			},
			expectedResult: &[]dummyDBObject{dummyData[0], dummyData[3]},
		},
		{
			name: "filter by country testName and sort by testName",
			args: args{
				result: &[]dummyDBObject{},
				query: dbm.DBM{
					"country.country_name": "TestCountry",
					"_sort":                "testName",
				},
			},
			expectedResult: &[]dummyDBObject{dummyData[3], dummyData[0]},
		},

		{
			name: "filter by id",
			args: args{
				result: &[]dummyDBObject{},
				query: dbm.DBM{
					"_id": dummyData[0].GetObjectID(),
				},
			},
			expectedResult: &[]dummyDBObject{dummyData[0]},
		},
		{
			name: "filter by slice of ids",
			args: args{
				result: &[]dummyDBObject{},
				query: dbm.DBM{
					"_id": dbm.DBM{
						"$in": []id.ObjectId{dummyData[0].GetObjectID(), dummyData[1].GetObjectID()},
					},
				},
			},
			expectedResult: &[]dummyDBObject{dummyData[0], dummyData[1]},
		},
	}
	for _, tt := range tests {
		t.Run(tt.name, func(t *testing.T) {
			driver, object := prepareEnvironment(t)
			ctx := context.Background()
			defer driver.Drop(ctx, object)

			for _, obj := range dummyData {
				err := driver.Insert(ctx, &obj)
				assert.Nil(t, err)
			}

			if err := driver.Query(ctx, object, tt.args.result, tt.args.query); (err != nil) != tt.wantErr {
				t.Errorf("mongoDriver.Query() error = %v, wantErr %v", err, tt.wantErr)
			}
			assert.Equal(t, tt.expectedResult, tt.args.result)
		})
	}
}

func TestUpdate(t *testing.T) {
	t.Run("Updating an existing obj", func(t *testing.T) {
		driver, object := prepareEnvironment(t)
		ctx := context.Background()

		err := driver.Insert(ctx, object)
		assert.Nil(t, err)
		defer driver.Drop(ctx, object)

		object.Name = "test2"
		object.Email = "test2@test2.com"
		object.Age = 20
		err = driver.Update(ctx, object)
		assert.Nil(t, err)

		// check if the object was updated
		result := &dummyDBObject{}
		result.SetObjectID(object.GetObjectID())
		err = driver.Query(ctx, object, result, dbm.DBM{"_id": result.GetObjectID()})
		assert.Nil(t, err)

		assert.Equal(t, object.Name, result.Name)
		assert.Equal(t, object.Email, result.Email)
		assert.Equal(t, object.GetObjectID(), result.GetObjectID())
	})

	t.Run("Updating a non existing obj", func(t *testing.T) {
		driver, object := prepareEnvironment(t)
		ctx := context.Background()

		defer driver.Drop(ctx, object)

		object.SetObjectID(id.NewObjectID())

		err := driver.Update(ctx, object)
		assert.NotNil(t, err)
		assert.True(t, driver.IsErrNoRows(err))
	})

	t.Run("Updating an object without _id", func(t *testing.T) {
		driver, object := prepareEnvironment(t)
		ctx := context.Background()
		defer driver.Drop(ctx, object)

		err := driver.Update(ctx, object)
		assert.NotNil(t, err)
		assert.False(t, driver.IsErrNoRows(err))
	})
}

func TestUpdateMany(t *testing.T) {
	dummyData := []dummyDBObject{
		{Name: "John", Email: "john@example.com", Id: id.NewObjectID(), Country: dummyCountryField{CountryName: "TestCountry", Continent: "TestContinent"}, Age: 10},
		{Name: "Jane", Email: "jane@tyk.com", Id: id.NewObjectID(), Country: dummyCountryField{CountryName: "TestCountry2", Continent: "TestContinent2"}, Age: 8},
		{Name: "Bob", Email: "bob@example.com", Id: id.NewObjectID(), Country: dummyCountryField{CountryName: "TestCountry3", Continent: "TestContinent3"}, Age: 25},
		{Name: "Alice", Email: "alice@tyk.com", Id: id.NewObjectID(), Country: dummyCountryField{CountryName: "TestCountry", Continent: "TestContinent"}, Age: 45},
		{Name: "Peter", Email: "peter@test.com", Id: id.NewObjectID(), Country: dummyCountryField{CountryName: "TestCountry4", Continent: "TestContinent4"}, Age: 12},
	}

	tcs := []struct {
		testName          string
		query             []dbm.DBM
		givenObjects      []id.DBObject
		expectedNewValues []id.DBObject
		errorExpected     error
	}{
		{
			testName:          "update only one - without modifying values",
			givenObjects:      []id.DBObject{&dummyData[0]},
			expectedNewValues: []id.DBObject{&dummyData[0]},
		},
		{
			testName:          "update only one - modifying values",
			givenObjects:      []id.DBObject{&dummyDBObject{Name: "Test", Email: "test@test.com", Id: dummyData[0].Id, Country: dummyData[0].Country, Age: dummyData[0].Age}},
			expectedNewValues: []id.DBObject{&dummyDBObject{Name: "Test", Email: "test@test.com", Id: dummyData[0].Id, Country: dummyData[0].Country, Age: dummyData[0].Age}},
		},
		{
			testName: "update two - without query",
			givenObjects: []id.DBObject{
				&dummyDBObject{
					Name:    "Test",
					Email:   "test@test.com",
					Id:      dummyData[0].Id,
					Country: dummyData[0].Country,
					Age:     dummyData[0].Age,
				},
				&dummyDBObject{
					Name:    "Testina",
					Email:   "test@test.com",
					Id:      dummyData[1].Id,
					Country: dummyData[1].Country,
					Age:     dummyData[1].Age,
				},
			},
			expectedNewValues: []id.DBObject{
				&dummyDBObject{
					Name:    "Test",
					Email:   "test@test.com",
					Id:      dummyData[0].Id,
					Country: dummyData[0].Country,
					Age:     dummyData[0].Age,
				},
				&dummyDBObject{
					Name:    "Testina",
					Email:   "test@test.com",
					Id:      dummyData[1].Id,
					Country: dummyData[1].Country,
					Age:     dummyData[1].Age,
				},
			},
		},
		{
			testName: "update two - filter with query",
			givenObjects: []id.DBObject{
				&dummyDBObject{
					Name:    "Test",
					Email:   "test@test.com",
					Id:      dummyData[0].Id,
					Country: dummyData[0].Country,
					Age:     dummyData[0].Age,
				},
				&dummyDBObject{
					Name:    "Testina",
					Email:   "test@test.com",
					Id:      dummyData[1].Id,
					Country: dummyData[1].Country,
					Age:     dummyData[1].Age,
				},
			},
			expectedNewValues: []id.DBObject{
				&dummyDBObject{
					Name:    "Test",
					Email:   "test@test.com",
					Id:      dummyData[0].Id,
					Country: dummyData[0].Country,
					Age:     dummyData[0].Age,
				},
				&dummyDBObject{
					Name:    "Testina",
					Email:   "test@test.com",
					Id:      dummyData[1].Id,
					Country: dummyData[1].Country,
					Age:     dummyData[1].Age,
				},
			},
			query: []dbm.DBM{{"_id": dummyData[0].GetObjectID()}, {"testName": "Jane"}},
		},
		{
			testName:      "update error - empty rows",
			givenObjects:  []id.DBObject{},
			errorExpected: errors.New(model.ErrorEmptyRow),
		},
		{
			testName: "update error - different params len",
			givenObjects: []id.DBObject{
				&dummyDBObject{
					Name:    "Test",
					Email:   "test@test.com",
					Id:      dummyData[0].Id,
					Country: dummyData[0].Country,
					Age:     dummyData[0].Age,
				},
				&dummyDBObject{
					Name:    "Testina",
					Email:   "test@test.com",
					Id:      dummyData[1].Id,
					Country: dummyData[1].Country,
					Age:     dummyData[1].Age,
				},
			},
			expectedNewValues: []id.DBObject{
				&dummyData[0],
				&dummyData[1],
			},
			query:         []dbm.DBM{{"testName": "Jane"}},
			errorExpected: errors.New(model.ErrorRowQueryDiffLenght),
		},
	}

	for _, tc := range tcs {
		t.Run(tc.testName, func(t *testing.T) {
			driver, object := prepareEnvironment(t)
			ctx := context.Background()
			defer driver.Drop(ctx, object)

			for _, obj := range dummyData {
				err := driver.Insert(ctx, &obj)
				assert.Nil(t, err)
			}

			err := driver.UpdateMany(ctx, tc.givenObjects, tc.query...)
			assert.Equal(t, tc.errorExpected, err)

			var result []dummyDBObject
			err = driver.Query(context.Background(), object, &result, dbm.DBM{})
			assert.Nil(t, err)

			for i, expected := range tc.expectedNewValues {
				assert.EqualValues(t, expected, &result[i])
			}
		})
	}
}

func TestDeleteWithQuery(t *testing.T) {
	dummyData := []dummyDBObject{
		{Name: "John", Email: "john@example.com", Id: id.NewObjectID(), Country: dummyCountryField{CountryName: "TestCountry", Continent: "TestContinent"}, Age: 10},
		{Name: "Jane", Email: "jane@tyk.com", Id: id.NewObjectID(), Country: dummyCountryField{CountryName: "TestCountry2", Continent: "TestContinent2"}, Age: 8},
		{Name: "Bob", Email: "bob@example.com", Id: id.NewObjectID(), Country: dummyCountryField{CountryName: "TestCountry3", Continent: "TestContinent3"}, Age: 25},
		{Name: "Alice", Email: "alice@tyk.com", Id: id.NewObjectID(), Country: dummyCountryField{CountryName: "TestCountry", Continent: "TestContinent"}, Age: 45},
		{Name: "Peter", Email: "peter@test.com", Id: id.NewObjectID(), Country: dummyCountryField{CountryName: "TestCountry4", Continent: "TestContinent4"}, Age: 12},
	}

	tests := []struct {
		name              string
		query             []dbm.DBM
		expectedNewValues []dummyDBObject
		errorExpected     error
	}{
		{
			name:              "empty query",
			query:             []dbm.DBM{},
			expectedNewValues: []dummyDBObject{dummyData[0], dummyData[1], dummyData[2], dummyData[3], dummyData[4]},
			errorExpected:     errors.New("mongo: no documents in result"),
		},
		{
			name: "delete by email ending with tyk.com",
			query: []dbm.DBM{
				{
					"email": dbm.DBM{
						"$regex": "tyk.com$",
					},
				},
			},
			expectedNewValues: []dummyDBObject{dummyData[0], dummyData[2], dummyData[4]},
		},
		{
			name: "delete by name starting with A",
			query: []dbm.DBM{
				{
					"testName": dbm.DBM{
						"$regex": "^A",
					},
				},
			},
			expectedNewValues: []dummyDBObject{dummyData[0], dummyData[1], dummyData[2], dummyData[4]},
		},
		{
			name: "delete by country name",
			query: []dbm.DBM{{
				"country.country_name": "TestCountry",
			}},
			expectedNewValues: []dummyDBObject{dummyData[1], dummyData[2], dummyData[4]},
		},
		{
			name: "delete by id",
			query: []dbm.DBM{{
				"_id": dummyData[0].GetObjectID(),
			}},
			expectedNewValues: []dummyDBObject{dummyData[1], dummyData[2], dummyData[3], dummyData[4]},
		},
		{
			name: "delete by age",
			query: []dbm.DBM{{
				"age": 10,
			}},
			expectedNewValues: []dummyDBObject{dummyData[1], dummyData[2], dummyData[3], dummyData[4]},
		},
		{
			name: "delete by age and country name",
			query: []dbm.DBM{{
				"age":                  10,
				"country.country_name": "TestCountry",
			}},
			expectedNewValues: []dummyDBObject{dummyData[1], dummyData[2], dummyData[3], dummyData[4]},
		},
		{
			name: "delete by emails starting with j",
			query: []dbm.DBM{
				{
					"email": dbm.DBM{
						"$regex": "^j",
					},
				},
			},
			expectedNewValues: []dummyDBObject{dummyData[2], dummyData[3], dummyData[4]},
		},
		{
			name: "delete by emails starting with j and age lower than 10",
			query: []dbm.DBM{{
				"email": dbm.DBM{
					"$regex": "^j",
				},
				"age": dbm.DBM{
					"$lt": 10,
				},
			}},
			expectedNewValues: []dummyDBObject{dummyData[0], dummyData[2], dummyData[3], dummyData[4]},
		},
		{
			name: "delete invalid value",
			query: []dbm.DBM{{
				"email": dbm.DBM{
					"$regex": "^x",
				},
			}},
			expectedNewValues: []dummyDBObject{dummyData[0], dummyData[1], dummyData[2], dummyData[3], dummyData[4]},
			errorExpected:     mongo.ErrNoDocuments,
		},
		{
			name: "delete invalid value",
			query: []dbm.DBM{{
				"email": dbm.DBM{
					"$regex": "^x",
				},
			}, {
				"email": dbm.DBM{
					"$regex": "^x",
				},
			}},
			expectedNewValues: []dummyDBObject{dummyData[0], dummyData[1], dummyData[2], dummyData[3], dummyData[4]},
			errorExpected:     errors.New(model.ErrorMultipleQueryForSingleRow),
		},
	}

	for _, tt := range tests {
		t.Run(tt.name, func(t *testing.T) {
			driver, object := prepareEnvironment(t)
			ctx := context.Background()
			defer driver.Drop(ctx, object)

			for _, obj := range dummyData {
				err := driver.Insert(ctx, &obj)
				assert.Nil(t, err)
			}

			object.SetObjectID(id.NewObjectID())
			err := driver.Delete(ctx, object, tt.query...)
			if tt.errorExpected == nil {
				assert.Nil(t, err)
			} else {
				assert.NotNil(t, err)
				assert.Equal(t, tt.errorExpected, err)
			}

			var result []dummyDBObject
			err = driver.Query(ctx, object, &result, dbm.DBM{})
			assert.Nil(t, err)

			assert.EqualValues(t, tt.expectedNewValues, result)
		})
	}
}

func TestHandleStoreError(t *testing.T) {
	// Define a slice of test cases
	testCases := []struct {
		name              string
		inputErr          error
		expectedReconnect bool
	}{
		{
			name:              "no error",
			inputErr:          nil,
			expectedReconnect: false,
		},
		{
			name: "server error",
			inputErr: mongo.CommandError{
				Message: "server error",
			},
			expectedReconnect: true,
		},
		{
			name: "network error",
			inputErr: mongo.CommandError{
				Message: "network error",
				Labels: []string{
					"NetworkError",
				},
			},
			expectedReconnect: true,
		},
		{
			name:              "ErrNilDocument error",
			inputErr:          mongo.ErrNilDocument,
			expectedReconnect: false,
		},
		{
			name:              "ErrNonStringIndexName error",
			inputErr:          mongo.ErrNonStringIndexName,
			expectedReconnect: false,
		},
		{
			name:              "ErrNoDocuments error",
			inputErr:          mongo.ErrNoDocuments,
			expectedReconnect: false,
		},
		{
			name:              "ErrClientDisconnected error",
			inputErr:          mongo.ErrClientDisconnected,
			expectedReconnect: false,
		},
		{
			name:              "BulkWrite exception",
			inputErr:          mongo.BulkWriteException{},
			expectedReconnect: true,
		},
	}

	// Run each test case as a subtest
	for _, tc := range testCases {
		t.Run(tc.name, func(t *testing.T) {
			// Call the function with the input error
			// Set up a mock driver
			d, _ := prepareEnvironment(t)
			defer d.Close()

			sess := d.client

			err := d.handleStoreError(tc.inputErr)
			if tc.inputErr == nil {
				assert.Nil(t, err)
			} else {
				assert.NotNil(t, err)
			}

			if tc.expectedReconnect {
				assert.NotEqual(t, sess, d.client)
			} else {
				assert.Equal(t, sess, d.client)
			}
		})
	}
}

func TestIndexes(t *testing.T) {
	tcs := []struct {
		testName          string
		givenIndex        index.Index
		expectedCreateErr error
		expectedIndexes   []index.Index
		expectedGetError  error
	}{
		{
			testName:          "no index case",
			givenIndex:        index.Index{},
			expectedCreateErr: errors.New(model.ErrorIndexEmpty),
		},
		{
			testName: "simple index case",
			givenIndex: index.Index{
				Name: "test",
				Keys: []dbm.DBM{{"apiid": 1}},
			},
			expectedIndexes: []index.Index{
				{
					Name: "_id_",
					Keys: []dbm.DBM{{"_id": int32(1)}},
				},
				{
					Name: "test",
					Keys: []dbm.DBM{{"apiid": int32(1)}},
				},
			},
		},
		{
			testName: "simple index without name",
			givenIndex: index.Index{
				Name: "",
				Keys: []dbm.DBM{{"apiid": 1}},
			},
			expectedIndexes: []index.Index{
				{
					Name: "_id_",
					Keys: []dbm.DBM{{"_id": int32(1)}},
				},
				{
					Name: "apiid_1",
					Keys: []dbm.DBM{{"apiid": int32(1)}},
				},
			},
		},
		{
			testName: "composed index case",
			givenIndex: index.Index{
				Name: "logBrowser",
				Keys: []dbm.DBM{{"timestamp": -1}, {"apiid": 1}, {"orgid": 1}},
			},
			expectedIndexes: []index.Index{
				{
					Name: "_id_",
					Keys: []dbm.DBM{{"_id": int32(1)}},
				},
				{
					Name: "logBrowser",
					Keys: []dbm.DBM{{"timestamp": int32(-1)}, {"apiid": int32(1)}, {"orgid": int32(1)}},
				},
			},
		},
		{
			testName: "simple index with TTL case",
			givenIndex: index.Index{
				Name:       "test",
				Keys:       []dbm.DBM{{"apiid": 1}},
				IsTTLIndex: true,
				TTL:        1,
			},
			expectedIndexes: []index.Index{
				{
					Name: "_id_",
					Keys: []dbm.DBM{{"_id": int32(1)}},
				},
				{
					Name:       "test",
					Keys:       []dbm.DBM{{"apiid": int32(1)}},
					TTL:        1,
					IsTTLIndex: true,
				},
			},
		},
		{
			testName: "simple index with TTL 0 case",
			givenIndex: index.Index{
				Name:       "test",
				Keys:       []dbm.DBM{{"apiid": 1}},
				IsTTLIndex: true,
				TTL:        0,
			},
			expectedIndexes: []index.Index{
				{
					Name: "_id_",
					Keys: []dbm.DBM{{"_id": int32(1)}},
				},
				{
					Name:       "test",
					Keys:       []dbm.DBM{{"apiid": int32(1)}},
					TTL:        0,
					IsTTLIndex: true,
				},
			},
		},
		{
			testName: "compound index with TTL case",
			givenIndex: index.Index{
				Name:       "test",
				Keys:       []dbm.DBM{{"apiid": 1}, {"orgid": -1}},
				IsTTLIndex: true,
				TTL:        1,
			},
			expectedCreateErr: errors.New(model.ErrorIndexComposedTTL),
			expectedIndexes:   []index.Index{},
		},
		{
			// cover https://www.mongodb.com/docs/drivers/go/v1.8/fundamentals/indexes/#geospatial-indexes
			testName: "compound case with string value",
			givenIndex: index.Index{
				Name: "test",
				Keys: []dbm.DBM{{"location.geo": "2dsphere"}},
			},
			expectedIndexes: []index.Index{
				{
					Name: "_id_",
					Keys: []dbm.DBM{{"_id": int32(1)}},
				},
				{
					Name: "test",
					Keys: []dbm.DBM{{"location.geo": "2dsphere"}},
				},
			},
		},
	}

	for _, tc := range tcs {
		t.Run(tc.testName, func(t *testing.T) {
			ctx := context.Background()
			driver, obj := prepareEnvironment(t)
			defer helper.ErrPrint(driver.Drop(ctx, obj))

			err := driver.CreateIndex(context.Background(), obj, tc.givenIndex)
			assert.Equal(t, tc.expectedCreateErr, err)
			if err != nil {
				return
			}

			actualIndexes, err := driver.GetIndexes(context.Background(), obj)
			assert.Equal(t, tc.expectedCreateErr, err)

			assert.Len(t, actualIndexes, len(tc.expectedIndexes))
			assert.EqualValues(t, tc.expectedIndexes, actualIndexes)
		})
	}
}

func TestPing(t *testing.T) {
	t.Run("ping ok", func(t *testing.T) {
		driver, _ := prepareEnvironment(t)
		err := driver.Ping(context.Background())
		assert.Nil(t, err)
	})
	t.Run("ping sess closed", func(t *testing.T) {
		driver, _ := prepareEnvironment(t)
		driver.Close()
		err := driver.Ping(context.Background())
		assert.NotNil(t, err)
		assert.Equal(t, mongo.ErrClientDisconnected, err)
	})
	t.Run("ping canceled context", func(t *testing.T) {
		driver, _ := prepareEnvironment(t)

		ctx := context.Background()
		ctx, cancel := context.WithCancel(ctx)
		cancel()

		err := driver.Ping(ctx)
		assert.NotNil(t, err)
		assert.Equal(t, context.Canceled, err)
	})
}

func TestHasTable(t *testing.T) {
	t.Run("HasTable sess closed", func(t *testing.T) {
		driver, _ := prepareEnvironment(t)
		driver.Close()
		// Test when session is nil
		result, err := driver.HasTable(context.Background(), "dummy")
<<<<<<< HEAD
		if result || err == nil || err.Error() != mongo.ErrClientDisconnected.Error() {
			t.Errorf("HasTable(): unexpected result or error, result=%v, err=%v", result, err)
		}
=======
		assert.False(t, result)
		assert.NotNil(t, err)
		assert.EqualError(t, err, mongo.ErrClientDisconnected.Error())
>>>>>>> 98e63a8a
	})

	t.Run("HasTable ok", func(t *testing.T) {
		// Test when collection exists
		driver, object := prepareEnvironment(t)
<<<<<<< HEAD
		driver.Insert(context.Background(), object)
		defer driver.Drop(context.Background(), object)
		result, err := driver.HasTable(context.Background(), "dummy")
		if !result || err != nil {
			t.Errorf("HasTable(): unexpected result or error, result=%v, err=%v", result, err)
		}
=======
		err := driver.Insert(context.Background(), object)
		if err != nil {
			t.Errorf("Insert(): unexpected error, err=%v", err)
		}
		defer func() {
			err = driver.Drop(context.Background(), object)
			if err != nil {
				t.Errorf("Drop(): unexpected error, err=%v", err)
			}
		}()
		result, err := driver.HasTable(context.Background(), "dummy")
		assert.True(t, result)
		assert.Nil(t, err)
>>>>>>> 98e63a8a
	})

	t.Run("HasTable when collection does not exist", func(t *testing.T) {
		// Test when collection does not exist
		driver, _ := prepareEnvironment(t)
		result, err := driver.HasTable(context.Background(), "dummy")
<<<<<<< HEAD
		if result || err != nil {
			t.Errorf("HasTable(): unexpected result or error, result=%v, err=%v", result, err)
		}
=======
		assert.False(t, result)
		assert.Nil(t, err)
>>>>>>> 98e63a8a
	})

	t.Run("HasTable with canceled context", func(t *testing.T) {
		driver, _ := prepareEnvironment(t)

		ctx := context.Background()
		ctx, cancel := context.WithCancel(ctx)
		cancel()

		result, err := driver.HasTable(ctx, "dummy")
<<<<<<< HEAD
		if result || err == nil || err.Error() != context.Canceled.Error() {
			t.Errorf("HasTable(): unexpected result or error, result=%v, err=%v", result, err)
		}
=======
		assert.False(t, result)
		assert.NotNil(t, err)
		assert.Equal(t, context.Canceled, err)
	})

	t.Run("Nil mongo client", func(t *testing.T) {
		driver := &mongoDriver{
			lifeCycle: &lifeCycle{
				client: nil,
			},
		}
		result, err := driver.HasTable(context.Background(), "dummy")
		assert.False(t, result)
		assert.NotNil(t, err)
		assert.EqualError(t, err, model.ErrorSessionClosed)
>>>>>>> 98e63a8a
	})
}<|MERGE_RESOLUTION|>--- conflicted
+++ resolved
@@ -1020,28 +1020,14 @@
 		driver.Close()
 		// Test when session is nil
 		result, err := driver.HasTable(context.Background(), "dummy")
-<<<<<<< HEAD
-		if result || err == nil || err.Error() != mongo.ErrClientDisconnected.Error() {
-			t.Errorf("HasTable(): unexpected result or error, result=%v, err=%v", result, err)
-		}
-=======
 		assert.False(t, result)
 		assert.NotNil(t, err)
 		assert.EqualError(t, err, mongo.ErrClientDisconnected.Error())
->>>>>>> 98e63a8a
 	})
 
 	t.Run("HasTable ok", func(t *testing.T) {
 		// Test when collection exists
 		driver, object := prepareEnvironment(t)
-<<<<<<< HEAD
-		driver.Insert(context.Background(), object)
-		defer driver.Drop(context.Background(), object)
-		result, err := driver.HasTable(context.Background(), "dummy")
-		if !result || err != nil {
-			t.Errorf("HasTable(): unexpected result or error, result=%v, err=%v", result, err)
-		}
-=======
 		err := driver.Insert(context.Background(), object)
 		if err != nil {
 			t.Errorf("Insert(): unexpected error, err=%v", err)
@@ -1055,21 +1041,14 @@
 		result, err := driver.HasTable(context.Background(), "dummy")
 		assert.True(t, result)
 		assert.Nil(t, err)
->>>>>>> 98e63a8a
 	})
 
 	t.Run("HasTable when collection does not exist", func(t *testing.T) {
 		// Test when collection does not exist
 		driver, _ := prepareEnvironment(t)
 		result, err := driver.HasTable(context.Background(), "dummy")
-<<<<<<< HEAD
-		if result || err != nil {
-			t.Errorf("HasTable(): unexpected result or error, result=%v, err=%v", result, err)
-		}
-=======
 		assert.False(t, result)
 		assert.Nil(t, err)
->>>>>>> 98e63a8a
 	})
 
 	t.Run("HasTable with canceled context", func(t *testing.T) {
@@ -1080,11 +1059,6 @@
 		cancel()
 
 		result, err := driver.HasTable(ctx, "dummy")
-<<<<<<< HEAD
-		if result || err == nil || err.Error() != context.Canceled.Error() {
-			t.Errorf("HasTable(): unexpected result or error, result=%v, err=%v", result, err)
-		}
-=======
 		assert.False(t, result)
 		assert.NotNil(t, err)
 		assert.Equal(t, context.Canceled, err)
@@ -1100,6 +1074,5 @@
 		assert.False(t, result)
 		assert.NotNil(t, err)
 		assert.EqualError(t, err, model.ErrorSessionClosed)
->>>>>>> 98e63a8a
 	})
 }