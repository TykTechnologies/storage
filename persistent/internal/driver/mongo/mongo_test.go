--- conflicted
+++ resolved
@@ -3,7 +3,6 @@
 import (
 	"context"
 	"errors"
-	"fmt"
 	"strconv"
 	"testing"
 
@@ -830,7 +829,6 @@
 	}
 }
 
-<<<<<<< HEAD
 func TestIndexes(t *testing.T) {
 	tcs := []struct {
 		testName          string
@@ -972,12 +970,11 @@
 		t.Run(tc.testName, func(t *testing.T) {
 			ctx := context.Background()
 			driver, obj := prepareEnvironment(t)
-			defer driver.Drop(ctx, obj)
+			defer assert.Nil(t, driver.Drop(ctx, obj))
 
 			err := driver.CreateIndex(context.Background(), obj, tc.givenIndex)
 			assert.Equal(t, tc.expectedCreateErr, err)
 			if err != nil {
-				fmt.Println(err.Error())
 				return
 			}
 
@@ -988,7 +985,8 @@
 			assert.EqualValues(t, tc.expectedIndexes, actualIndexes)
 		})
 	}
-=======
+}
+
 func TestPing(t *testing.T) {
 	t.Run("ping ok", func(t *testing.T) {
 		driver, _ := prepareEnvironment(t)
@@ -1013,5 +1011,4 @@
 		assert.NotNil(t, err)
 		assert.Equal(t, context.Canceled, err)
 	})
->>>>>>> 2eca2946
 }