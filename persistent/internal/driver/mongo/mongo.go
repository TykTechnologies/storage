--- conflicted
+++ resolved
@@ -322,7 +322,6 @@
 	return indexes, nil
 }
 
-<<<<<<< HEAD
 func (d *mongoDriver) AutoMigrate(ctx context.Context, rows []id.DBObject, opts ...dbm.DBM) error {
 	if len(opts) > 0 && len(opts) != len(rows) {
 		return errors.New(model.ErrorRowOptDiffLenght)
@@ -351,8 +350,8 @@
 	}
 
 	return nil
-=======
+}
+
 func (d *mongoDriver) DropDatabase(ctx context.Context) error {
 	return d.client.Database(d.database).Drop(ctx)
->>>>>>> 13ca1143
 }