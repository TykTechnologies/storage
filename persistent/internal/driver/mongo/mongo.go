--- conflicted
+++ resolved
@@ -64,17 +64,14 @@
 	return nil
 }
 
-<<<<<<< HEAD
 func (d *mongoDriver) Count(ctx context.Context, row id.DBObject) (int, error) {
 	collection := d.client.Database(d.database).Collection(row.TableName())
 
-	count, err := collection.CountDocuments(ctx,bson.D{})
+	count, err := collection.CountDocuments(ctx, bson.D{})
 
-	return int(count),err
+	return int(count), err
 }
 
-=======
->>>>>>> 1e5a69b3
 func (d *mongoDriver) IsErrNoRows(err error) bool {
 	return errors.Is(err, mongo.ErrNoDocuments)
 }