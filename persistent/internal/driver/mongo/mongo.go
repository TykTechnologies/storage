package mongo

import (
	"context"
	"errors"

	"github.com/TykTechnologies/storage/persistent/dbm"

	"github.com/TykTechnologies/storage/persistent/id"
	"github.com/TykTechnologies/storage/persistent/index"
	"github.com/TykTechnologies/storage/persistent/internal/helper"
	"github.com/TykTechnologies/storage/persistent/internal/model"
	"go.mongodb.org/mongo-driver/bson"
	"go.mongodb.org/mongo-driver/mongo"
	"go.mongodb.org/mongo-driver/mongo/options"
)

type mongoDriver struct {
	*lifeCycle
	options *model.ClientOpts
}

// NewMongoDriver returns an instance of the driver official mongo connected to the database.
func NewMongoDriver(opts *model.ClientOpts) (*mongoDriver, error) {
	if opts.ConnectionString == "" {
		return nil, errors.New("can't connect without connection string")
	}

	newDriver := &mongoDriver{}
	newDriver.options = opts

	// create the db life cycle manager
	lc := &lifeCycle{}

	if err := lc.Connect(opts); err != nil {
		return nil, err
	}

	newDriver.lifeCycle = lc

	return newDriver, nil
}

func (d *mongoDriver) Insert(ctx context.Context, row id.DBObject) error {
	if row.GetObjectID() == "" {
		row.SetObjectID(id.NewObjectID())
	}

	collection := d.client.Database(d.database).Collection(row.TableName())

	_, err := collection.InsertOne(ctx, row)

	return d.handleStoreError(err)
}

func (d *mongoDriver) Delete(ctx context.Context, row id.DBObject, query ...dbm.DBM) error {
	if len(query) > 1 {
		return errors.New(model.ErrorMultipleQueryForSingleRow)
	}

	if len(query) == 0 {
		query = append(query, dbm.DBM{"_id": row.GetObjectID()})
	}

	collection := d.client.Database(d.database).Collection(row.TableName())

	result, err := collection.DeleteMany(ctx, buildQuery(query[0]))

	if err == nil && result.DeletedCount == 0 {
		return mongo.ErrNoDocuments
	}

	return d.handleStoreError(err)
}

func (d *mongoDriver) Count(ctx context.Context, row id.DBObject) (int, error) {
	collection := d.client.Database(d.database).Collection(row.TableName())

	count, err := collection.CountDocuments(ctx, bson.D{})

	return int(count), d.handleStoreError(err)
}

func (d *mongoDriver) IsErrNoRows(err error) bool {
	return errors.Is(err, mongo.ErrNoDocuments)
}

func (d *mongoDriver) Query(ctx context.Context, row id.DBObject, result interface{}, query dbm.DBM) error {
	collection := d.client.Database(d.database).Collection(row.TableName())

	search := buildQuery(query)

	findOpts := options.Find()
	findOneOpts := options.FindOne()

	sort, sortFound := query["_sort"].(string)
	if sortFound && sort != "" {
		sortQuery := buildLimitQuery(sort)
		findOpts.SetSort(sortQuery)
		findOneOpts.SetSort(sortQuery)
	}

	if limit, ok := query["_limit"].(int); ok && limit > 0 {
		findOpts.SetLimit(int64(limit))
	}

	if offset, ok := query["_offset"].(int); ok && offset > 0 {
		findOpts.SetSkip(int64(offset))
		findOneOpts.SetSkip(int64(offset))
	}

	var err error

	if helper.IsSlice(result) {
		var cursor *mongo.Cursor

		cursor, err = collection.Find(ctx, search, findOpts)
		if err == nil {
			err = cursor.All(ctx, result)
		}
		defer cursor.Close(ctx)
	} else {
		err = collection.FindOne(ctx, search, findOneOpts).Decode(result)
	}

	return d.handleStoreError(err)
}

func (d *mongoDriver) Drop(ctx context.Context, row id.DBObject) error {
	collection := d.client.Database(d.database).Collection(row.TableName())

	return d.handleStoreError(collection.Drop(ctx))
}

func (d *mongoDriver) Update(ctx context.Context, row id.DBObject, query ...dbm.DBM) error {
	if len(query) > 1 {
		return errors.New(model.ErrorMultipleQueryForSingleRow)
	}

	if len(query) == 0 {
		query = append(query, dbm.DBM{"_id": row.GetObjectID()})
	}

	collection := d.client.Database(d.database).Collection(row.TableName())

	result, err := collection.UpdateMany(ctx, buildQuery(query[0]), bson.D{{Key: "$set", Value: row}})
	if err == nil && result.MatchedCount == 0 {
		return mongo.ErrNoDocuments
	}

	return d.handleStoreError(err)
}

func (d *mongoDriver) BulkUpdate(ctx context.Context, rows []id.DBObject, query ...dbm.DBM) error {
	if len(query) > 0 && len(query) != len(rows) {
		return errors.New(model.ErrorRowQueryDiffLenght)
	}

	if len(rows) == 0 {
		return errors.New(model.ErrorEmptyRow)
	}

	var bulkQuery []mongo.WriteModel

	for i := range rows {
		update := mongo.NewUpdateOneModel().SetUpdate(bson.D{{Key: "$set", Value: rows[i]}})

		if len(query) == 0 {
			update.SetFilter(dbm.DBM{"_id": rows[i].GetObjectID()})
		} else {
			update.SetFilter(buildQuery(query[i]))
		}

		bulkQuery = append(bulkQuery, update)
	}

	collection := d.client.Database(d.database).Collection(rows[0].TableName())
	result, err := collection.BulkWrite(ctx, bulkQuery)
	if err == nil && result.MatchedCount == 0 {
		return mongo.ErrNoDocuments
	}

	return d.handleStoreError(err)
}

<<<<<<< HEAD
func (d *mongoDriver) UpdateAll(ctx context.Context, row id.DBObject, query, update dbm.DBM) error {
	collection := d.client.Database(d.database).Collection(row.TableName())

	result, err := collection.UpdateMany(ctx, buildQuery(query), buildQuery(update))
	if err == nil && result.MatchedCount == 0 {
		return mongo.ErrNoDocuments
	}

	return d.handleStoreError(err)
=======
func (d *mongoDriver) HasTable(ctx context.Context, collection string) (bool, error) {
	if d.client == nil {
		return false, errors.New(model.ErrorSessionClosed)
	}

	collections, err := d.client.Database(d.database).ListCollectionNames(ctx, bson.M{"name": collection})

	return len(collections) > 0, err
>>>>>>> 98e63a8a
}

func (d *mongoDriver) Ping(ctx context.Context) error {
	return d.handleStoreError(d.client.Ping(ctx, nil))
}

func (d *mongoDriver) handleStoreError(err error) error {
	if err == nil {
		return nil
	}

	// Check for a mongo.ServerError or any of its underlying wrapped errors
	var serverErr mongo.ServerError
	// Check if the error is a network error
	if mongo.IsNetworkError(err) || errors.As(err, &serverErr) {
		// Reconnect to the MongoDB instance
		if connErr := d.Connect(d.options); connErr != nil {
			return errors.New(model.ErrorReconnecting + ": " + connErr.Error() + " after error: " + err.Error())
		}
	}

	return err
}

func (d *mongoDriver) CreateIndex(ctx context.Context, row id.DBObject, index index.Index) error {
	if len(index.Keys) == 0 {
		return errors.New(model.ErrorIndexEmpty)
	} else if len(index.Keys) > 1 && index.IsTTLIndex {
		return errors.New(model.ErrorIndexComposedTTL)
	}

	keys := bson.D{}

	for _, key := range index.Keys {
		builtQuery := buildQuery(key)
		for name, val := range builtQuery {
			keys = append(keys, bson.E{Key: name, Value: val})
		}
	}

	opts := options.Index()

	//nolint:staticcheck
	opts.SetBackground(index.Background)

	if name := index.Name; name != "" {
		opts.SetName(name)
	}

	if index.IsTTLIndex {
		opts.SetExpireAfterSeconds(int32(index.TTL))
	}

	indexModel := mongo.IndexModel{
		Keys:    keys,
		Options: opts,
	}

	collection := d.client.Database(d.database).Collection(row.TableName())

	_, err := collection.Indexes().CreateOne(ctx, indexModel)

	return err
}

func (d *mongoDriver) GetIndexes(ctx context.Context, row id.DBObject) ([]index.Index, error) {
	collection := d.client.Database(d.database).Collection(row.TableName())

	var indexes []index.Index

	indexesSpec, err := collection.Indexes().ListSpecifications(ctx)
	if err != nil {
		return indexes, err
	}

	// parse from mongo IndexSpec to our index.Index again
	for _, thisIndex := range indexesSpec {
		bsonKeys := bson.D{}

		if errUnmarshal := bson.Unmarshal(thisIndex.KeysDocument, &bsonKeys); err != nil {
			return indexes, errUnmarshal
		}

		var newKeys []dbm.DBM

		for _, v := range bsonKeys {
			newKey := dbm.DBM{}
			newKey[v.Key] = v.Value

			newKeys = append(newKeys, newKey)
		}

		newIndex := index.Index{
			Name: thisIndex.Name,
			Keys: newKeys,
		}

		if TTL := thisIndex.ExpireAfterSeconds; TTL != nil {
			newIndex.TTL = int(*TTL)
			newIndex.IsTTLIndex = true
		}

		indexes = append(indexes, newIndex)
	}

	return indexes, nil
}<|MERGE_RESOLUTION|>--- conflicted
+++ resolved
@@ -183,7 +183,6 @@
 	return d.handleStoreError(err)
 }
 
-<<<<<<< HEAD
 func (d *mongoDriver) UpdateAll(ctx context.Context, row id.DBObject, query, update dbm.DBM) error {
 	collection := d.client.Database(d.database).Collection(row.TableName())
 
@@ -193,7 +192,8 @@
 	}
 
 	return d.handleStoreError(err)
-=======
+}
+
 func (d *mongoDriver) HasTable(ctx context.Context, collection string) (bool, error) {
 	if d.client == nil {
 		return false, errors.New(model.ErrorSessionClosed)
@@ -202,7 +202,6 @@
 	collections, err := d.client.Database(d.database).ListCollectionNames(ctx, bson.M{"name": collection})
 
 	return len(collections) > 0, err
->>>>>>> 98e63a8a
 }
 
 func (d *mongoDriver) Ping(ctx context.Context) error {
