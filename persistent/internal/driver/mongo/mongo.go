package mongo

import (
	"context"
	"errors"

	"github.com/TykTechnologies/storage/persistent/dbm"

	"github.com/TykTechnologies/storage/persistent/id"
	"github.com/TykTechnologies/storage/persistent/index"
	"github.com/TykTechnologies/storage/persistent/internal/helper"
	"github.com/TykTechnologies/storage/persistent/internal/model"
	"go.mongodb.org/mongo-driver/bson"
	"go.mongodb.org/mongo-driver/mongo"
	"go.mongodb.org/mongo-driver/mongo/options"
)

type mongoDriver struct {
	*lifeCycle
	options *model.ClientOpts
}

// NewMongoDriver returns an instance of the driver official mongo connected to the database.
func NewMongoDriver(opts *model.ClientOpts) (*mongoDriver, error) {
	if opts.ConnectionString == "" {
		return nil, errors.New("can't connect without connection string")
	}

	newDriver := &mongoDriver{}
	newDriver.options = opts

	// create the db life cycle manager
	lc := &lifeCycle{}

	if err := lc.Connect(opts); err != nil {
		return nil, err
	}

	newDriver.lifeCycle = lc

	return newDriver, nil
}

func (d *mongoDriver) Insert(ctx context.Context, row id.DBObject) error {
	if row.GetObjectID() == "" {
		row.SetObjectID(id.NewObjectID())
	}

	collection := d.client.Database(d.database).Collection(row.TableName())

	_, err := collection.InsertOne(ctx, row)

	return d.handleStoreError(err)
}

func (d *mongoDriver) Delete(ctx context.Context, row id.DBObject, query ...dbm.DBM) error {
	if len(query) > 1 {
		return errors.New(model.ErrorMultipleQueryForSingleRow)
	}

	if len(query) == 0 {
		query = append(query, dbm.DBM{"_id": row.GetObjectID()})
	}

	collection := d.client.Database(d.database).Collection(row.TableName())

	result, err := collection.DeleteMany(ctx, buildQuery(query[0]))

	if err == nil && result.DeletedCount == 0 {
		return mongo.ErrNoDocuments
	}

	return d.handleStoreError(err)
}

func (d *mongoDriver) Count(ctx context.Context, row id.DBObject) (int, error) {
	collection := d.client.Database(d.database).Collection(row.TableName())

	count, err := collection.CountDocuments(ctx, bson.D{})

	return int(count), d.handleStoreError(err)
}

func (d *mongoDriver) IsErrNoRows(err error) bool {
	return errors.Is(err, mongo.ErrNoDocuments)
}

func (d *mongoDriver) Query(ctx context.Context, row id.DBObject, result interface{}, query dbm.DBM) error {
	collection := d.client.Database(d.database).Collection(row.TableName())

	search := buildQuery(query)

	findOpts := options.Find()
	findOneOpts := options.FindOne()

	sort, sortFound := query["_sort"].(string)
	if sortFound && sort != "" {
		sortQuery := buildLimitQuery(sort)
		findOpts.SetSort(sortQuery)
		findOneOpts.SetSort(sortQuery)
	}

	if limit, ok := query["_limit"].(int); ok && limit > 0 {
		findOpts.SetLimit(int64(limit))
	}

	if offset, ok := query["_offset"].(int); ok && offset > 0 {
		findOpts.SetSkip(int64(offset))
		findOneOpts.SetSkip(int64(offset))
	}

	var err error

	if helper.IsSlice(result) {
		var cursor *mongo.Cursor

		cursor, err = collection.Find(ctx, search, findOpts)
		if err == nil {
			err = cursor.All(ctx, result)
		}
		defer cursor.Close(ctx)
	} else {
		err = collection.FindOne(ctx, search, findOneOpts).Decode(result)
	}

	return d.handleStoreError(err)
}

func (d *mongoDriver) Drop(ctx context.Context, row id.DBObject) error {
	collection := d.client.Database(d.database).Collection(row.TableName())

	return d.handleStoreError(collection.Drop(ctx))
}

func (d *mongoDriver) Update(ctx context.Context, row id.DBObject, query ...dbm.DBM) error {
	if len(query) > 1 {
		return errors.New(model.ErrorMultipleQueryForSingleRow)
	}

	if len(query) == 0 {
		query = append(query, dbm.DBM{"_id": row.GetObjectID()})
	}

	collection := d.client.Database(d.database).Collection(row.TableName())

	result, err := collection.UpdateMany(ctx, buildQuery(query[0]), bson.D{{Key: "$set", Value: row}})
	if err == nil && result.MatchedCount == 0 {
		return mongo.ErrNoDocuments
	}

	return d.handleStoreError(err)
}

func (d *mongoDriver) BulkUpdate(ctx context.Context, rows []id.DBObject, query ...dbm.DBM) error {
	if len(query) > 0 && len(query) != len(rows) {
		return errors.New(model.ErrorRowQueryDiffLenght)
	}

	if len(rows) == 0 {
		return errors.New(model.ErrorEmptyRow)
	}

	var bulkQuery []mongo.WriteModel

	for i := range rows {
		update := mongo.NewUpdateOneModel().SetUpdate(bson.D{{Key: "$set", Value: rows[i]}})

		if len(query) == 0 {
			update.SetFilter(dbm.DBM{"_id": rows[i].GetObjectID()})
		} else {
			update.SetFilter(buildQuery(query[i]))
		}

		bulkQuery = append(bulkQuery, update)
	}

	collection := d.client.Database(d.database).Collection(rows[0].TableName())
	result, err := collection.BulkWrite(ctx, bulkQuery)
	if err == nil && result.MatchedCount == 0 {
		return mongo.ErrNoDocuments
	}

	return d.handleStoreError(err)
}

<<<<<<< HEAD
func (d *mongoDriver) HasTable(ctx context.Context, collection string) (bool, error) {
	collections, err := d.client.Database(d.database).ListCollectionNames(ctx, bson.M{"name": collection})
=======
func (d *mongoDriver) UpdateAll(ctx context.Context, row id.DBObject, query, update dbm.DBM) error {
	collection := d.client.Database(d.database).Collection(row.TableName())

	result, err := collection.UpdateMany(ctx, buildQuery(query), buildQuery(update))
	if err == nil && result.MatchedCount == 0 {
		return mongo.ErrNoDocuments
	}

	return d.handleStoreError(err)
}

func (d *mongoDriver) HasTable(ctx context.Context, collection string) (bool, error) {
	if d.client == nil {
		return false, errors.New(model.ErrorSessionClosed)
	}

	collections, err := d.client.Database(d.database).ListCollectionNames(ctx, bson.M{"name": collection})

>>>>>>> 5ca80e6a
	return len(collections) > 0, err
}

func (d *mongoDriver) Ping(ctx context.Context) error {
	return d.handleStoreError(d.client.Ping(ctx, nil))
}

func (d *mongoDriver) handleStoreError(err error) error {
	if err == nil {
		return nil
	}

	// Check for a mongo.ServerError or any of its underlying wrapped errors
	var serverErr mongo.ServerError
	// Check if the error is a network error
	if mongo.IsNetworkError(err) || errors.As(err, &serverErr) {
		// Reconnect to the MongoDB instance
		if connErr := d.Connect(d.options); connErr != nil {
			return errors.New(model.ErrorReconnecting + ": " + connErr.Error() + " after error: " + err.Error())
		}
	}

	return err
}

func (d *mongoDriver) CreateIndex(ctx context.Context, row id.DBObject, index index.Index) error {
	if len(index.Keys) == 0 {
		return errors.New(model.ErrorIndexEmpty)
	} else if len(index.Keys) > 1 && index.IsTTLIndex {
		return errors.New(model.ErrorIndexComposedTTL)
	}

	keys := bson.D{}

	for _, key := range index.Keys {
		builtQuery := buildQuery(key)
		for name, val := range builtQuery {
			keys = append(keys, bson.E{Key: name, Value: val})
		}
	}

	opts := options.Index()

	//nolint:staticcheck
	opts.SetBackground(index.Background)

	if name := index.Name; name != "" {
		opts.SetName(name)
	}

	if index.IsTTLIndex {
		opts.SetExpireAfterSeconds(int32(index.TTL))
	}

	indexModel := mongo.IndexModel{
		Keys:    keys,
		Options: opts,
	}

	collection := d.client.Database(d.database).Collection(row.TableName())

	_, err := collection.Indexes().CreateOne(ctx, indexModel)

	return err
}

func (d *mongoDriver) GetIndexes(ctx context.Context, row id.DBObject) ([]index.Index, error) {
	collection := d.client.Database(d.database).Collection(row.TableName())

	var indexes []index.Index

	indexesSpec, err := collection.Indexes().ListSpecifications(ctx)
	if err != nil {
		return indexes, err
	}

	// parse from mongo IndexSpec to our index.Index again
	for _, thisIndex := range indexesSpec {
		bsonKeys := bson.D{}

		if errUnmarshal := bson.Unmarshal(thisIndex.KeysDocument, &bsonKeys); err != nil {
			return indexes, errUnmarshal
		}

		var newKeys []dbm.DBM

		for _, v := range bsonKeys {
			newKey := dbm.DBM{}
			newKey[v.Key] = v.Value

			newKeys = append(newKeys, newKey)
		}

		newIndex := index.Index{
			Name: thisIndex.Name,
			Keys: newKeys,
		}

		if TTL := thisIndex.ExpireAfterSeconds; TTL != nil {
			newIndex.TTL = int(*TTL)
			newIndex.IsTTLIndex = true
		}

		indexes = append(indexes, newIndex)
	}

	return indexes, nil
}

func (d *mongoDriver) AutoMigrate(ctx context.Context, rows []id.DBObject, opts ...dbm.DBM) error {
	if len(opts) > 0 && len(opts) != len(rows) {
		return errors.New(model.ErrorRowOptDiffLenght)
	}

	for i, row := range rows {
		has, err := d.HasTable(ctx, row.TableName())
		if err != nil {
			return errors.New("error looking for table: " + err.Error())
		}

		if !has {
			if len(opts) > 0 {
				opt := buildOpt(opts[i])

				err := d.client.Database(d.database).CreateCollection(ctx, row.TableName(), opt)
				if err != nil {
					return err
				}

				continue
			}

			err := d.client.Database(d.database).CreateCollection(ctx, row.TableName())
			if err != nil {
				return err
			}
		}
	}

	return nil
}<|MERGE_RESOLUTION|>--- conflicted
+++ resolved
@@ -3,6 +3,7 @@
 import (
 	"context"
 	"errors"
+	"fmt"
 
 	"github.com/TykTechnologies/storage/persistent/dbm"
 
@@ -183,10 +184,6 @@
 	return d.handleStoreError(err)
 }
 
-<<<<<<< HEAD
-func (d *mongoDriver) HasTable(ctx context.Context, collection string) (bool, error) {
-	collections, err := d.client.Database(d.database).ListCollectionNames(ctx, bson.M{"name": collection})
-=======
 func (d *mongoDriver) UpdateAll(ctx context.Context, row id.DBObject, query, update dbm.DBM) error {
 	collection := d.client.Database(d.database).Collection(row.TableName())
 
@@ -204,8 +201,7 @@
 	}
 
 	collections, err := d.client.Database(d.database).ListCollectionNames(ctx, bson.M{"name": collection})
-
->>>>>>> 5ca80e6a
+	fmt.Println("collections:", collections, "err:", err)
 	return len(collections) > 0, err
 }
 
