--- conflicted
+++ resolved
@@ -366,16 +366,15 @@
 	return d.client.Database(d.database).Drop(ctx)
 }
 
-<<<<<<< HEAD
 func (d *mongoDriver) DBTableStats(ctx context.Context, row id.DBObject) (dbm.DBM, error) {
 	var stats dbm.DBM
-
 	err := d.client.Database(d.database).RunCommand(ctx, bson.D{
 		{Key: "collStats", Value: row.TableName()},
 	}).Decode(&stats)
 
 	return stats, err
-=======
+}
+
 func (d *mongoDriver) Aggregate(ctx context.Context, row id.DBObject, query []dbm.DBM) ([]dbm.DBM, error) {
 	col := d.client.Database(d.database).Collection(row.TableName())
 
@@ -409,5 +408,4 @@
 	}
 
 	return resultSlice, nil
->>>>>>> 78e35081
 }